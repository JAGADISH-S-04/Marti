// ignore_for_file: unused_field

import 'package:arti/screens/enhanced_seller_orders_page.dart';
import 'package:arti/services/storage_service.dart';
import 'package:arti/services/product_database_service.dart';
import 'package:arti/models/product.dart';
import 'package:arti/widgets/notification_app_bar_icon.dart';
import 'package:arti/notifications/models/notification_type.dart';
import 'package:arti/widgets/review_widgets.dart';
import 'package:arti/screens/product_reviews_management_screen.dart';
import 'package:flutter/material.dart';
import 'package:google_fonts/google_fonts.dart';
import 'package:cloud_firestore/cloud_firestore.dart';
import 'package:firebase_auth/firebase_auth.dart';
import 'package:google_sign_in/google_sign_in.dart';
import 'package:fl_chart/fl_chart.dart';
import 'package:intl/intl.dart';
import 'add_product_screen.dart';
import '../ref/test_store_creation.dart';
import 'enhanced_product_listing_page.dart';
import 'login_screen.dart';
import 'craft_it/seller_view.dart';
import 'edit_artisan_story_screen.dart';
import 'admin/product_migration_screen.dart';
import 'product_migration_page.dart';
import 'artisan_media_upload_screen.dart';
import '../services/order_service.dart';

class MyStoreScreen extends StatefulWidget {
  const MyStoreScreen({Key? key}) : super(key: key);
  @override
  State<MyStoreScreen> createState() => _MyStoreScreenState();
}

class _MyStoreScreenState extends State<MyStoreScreen> {
  bool _isLoading = true;
  Map<String, dynamic>? _storeData;
  final OrderService _orderService = OrderService();
  final ProductDatabaseService _productService = ProductDatabaseService();
  int _orderCount = 0;

  @override
  void initState() {
    super.initState();
    _loadStoreData();
    _loadOrderCount();
    _saveCurrentScreen();
  }

  Future<void> _saveCurrentScreen() async {
    try {
      await StorageService.saveCurrentScreen('seller');
    } catch (e) {
      print('Error saving current screen: $e');
    }
  }

  Future<void> _loadStoreData() async {
    try {
      final user = FirebaseAuth.instance.currentUser;
      if (user != null) {
        final storeDoc = await FirebaseFirestore.instance
            .collection('stores')
            .doc(user.uid)
            .get();

        if (storeDoc.exists) {
          setState(() {
            _storeData = storeDoc.data();
            _isLoading = false;
          });
        } else {
          setState(() {
            _isLoading = false;
          });
        }
      }
    } catch (e) {
      setState(() {
        _isLoading = false;
      });
      ScaffoldMessenger.of(context).showSnackBar(
        SnackBar(
          content: Text('Error loading store: $e'),
          backgroundColor: Colors.red,
        ),
      );
    }
  }

  Future<void> _loadOrderCount() async {
    try {
      final user = FirebaseAuth.instance.currentUser;
      if (user != null) {
        // Listen to the stream and get the first result
        _orderService.getSellerOrders().listen((orders) {
          if (mounted) {
            setState(() {
              _orderCount = orders.length;
            });
          }
        }).onError((error) {
          print('Error loading order count: $error');
        });
      }
    } catch (e) {
      print('Error loading order count: $e');
      // Keep _orderCount as 0 if there's an error
    }
  }

  String get orderCountText => _orderCount.toString();

  // Edit product functionality
  Future<void> _editProduct(Map<String, dynamic> productData) async {
    try {
      // Convert Map to Product object
      final product = _mapToProduct(productData);

      // Navigate to the enhanced product listing page with the product data
      final result = await Navigator.push(
        context,
        MaterialPageRoute(
          builder: (context) => EnhancedProductListingPage(product: product),
        ),
      );

      // Refresh the products list if the product was updated
      if (result == true) {
        _showSnackBar('Product updated successfully!');
      }
    } catch (e) {
      _showSnackBar('Error editing product: $e', isError: true);
    }
  }

  // Delete product functionality - Enhanced with ProductDatabaseService
  Future<void> _deleteProduct(Map<String, dynamic> productData) async {
    // Show confirmation dialog
    bool shouldDelete = await showDialog<bool>(
          context: context,
          barrierDismissible: true,
          builder: (BuildContext context) {
            return AlertDialog(
              shape: RoundedRectangleBorder(
                borderRadius: BorderRadius.circular(16),
              ),
              title: Row(
                children: [
                  Icon(Icons.warning, color: Colors.red.shade600, size: 24),
                  const SizedBox(width: 8),
                  const Expanded(
                    child: Text(
                      'Delete Product',
                      style: TextStyle(
                        fontSize: 18,
                        fontWeight: FontWeight.bold,
                      ),
                    ),
                  ),
                ],
              ),
              content: Column(
                mainAxisSize: MainAxisSize.min,
                crossAxisAlignment: CrossAxisAlignment.start,
                children: [
                  Text(
                    'Are you sure you want to delete "${productData['name']}"?',
                    style: const TextStyle(fontSize: 16),
                  ),
                  const SizedBox(height: 12),
                  Container(
                    padding: const EdgeInsets.all(12),
                    decoration: BoxDecoration(
                      color: Colors.red.shade50,
                      borderRadius: BorderRadius.circular(8),
                      border: Border.all(color: Colors.red.shade200),
                    ),
                    child: Row(
                      children: [
                        Icon(Icons.info, color: Colors.red.shade600, size: 16),
                        const SizedBox(width: 8),
                        const Expanded(
                          child: Text(
                            'This action cannot be undone. All product data, images, and associated information will be permanently deleted.',
                            style: TextStyle(fontSize: 12),
                          ),
                        ),
                      ],
                    ),
                  ),
                ],
              ),
              actions: [
                TextButton(
                  onPressed: () => Navigator.of(context).pop(false),
                  child: const Text(
                    'Cancel',
                    style: TextStyle(color: Colors.grey),
                  ),
                ),
                ElevatedButton(
                  style: ElevatedButton.styleFrom(
                    backgroundColor: Colors.red.shade600,
                    foregroundColor: Colors.white,
                  ),
                  onPressed: () => Navigator.of(context).pop(true),
                  child: const Text('Delete'),
                ),
              ],
            );
          },
        ) ??
        false;

    if (!shouldDelete) return;

    try {
      // Show loading indicator
      _showSnackBar('Deleting product...');

      // Use the enhanced ProductDatabaseService for secure deletion
      final success = await _productService.deleteProduct(productData['id']);

      if (success) {
        _showSnackBar('Product "${productData['name']}" deleted successfully!');
      } else {
        _showSnackBar('Failed to delete product. Please try again.',
            isError: true);
      }
    } catch (e) {
      _showSnackBar('Error deleting product: $e', isError: true);
    }
  }

  // Helper method to convert Map to Product object
  Product _mapToProduct(Map<String, dynamic> data) {
    return Product(
      id: data['id'] ?? '',
      artisanId: data['artisanId'] ?? '',
      artisanName: data['artisanName'] ?? '',
      name: data['name'] ?? '',
      description: data['description'] ?? '',
      category: data['category'] ?? '',
      price: (data['price'] as num?)?.toDouble() ?? 0.0,
      materials: data['materials'] is List
          ? List<String>.from(data['materials'])
          : (data['materials'] as String?)
                  ?.split(',')
                  .map((s) => s.trim())
                  .toList() ??
              [],
      craftingTime: data['craftingTime'] ?? '',
      dimensions: data['dimensions'] ?? '',
      imageUrl: data['imageUrl'] ?? '',
      imageUrls:
          data['imageUrls'] is List ? List<String>.from(data['imageUrls']) : [],
      videoUrl: data['videoUrl'],
      createdAt: data['createdAt'] is Timestamp
          ? (data['createdAt'] as Timestamp).toDate()
          : DateTime.now(),
      updatedAt: data['updatedAt'] is Timestamp
          ? (data['updatedAt'] as Timestamp).toDate()
          : DateTime.now(),
      stockQuantity: data['stockQuantity'] ?? 0,
      tags: data['tags'] is List ? List<String>.from(data['tags']) : [],
      careInstructions: data['careInstructions'],
      aiAnalysis: data['aiAnalysis'] is Map
          ? Map<String, dynamic>.from(data['aiAnalysis'])
          : null,
      audioStoryUrl: data['audioStoryUrl'],
      audioStoryTranscription: data['audioStoryTranscription'],
      audioStoryTranslations: data['audioStoryTranslations'] is Map
          ? Map<String, String>.from(data['audioStoryTranslations'])
          : null,
    );
  }

  // Helper method to show snack bar messages
  void _showSnackBar(String message, {bool isError = false}) {
    if (mounted) {
      ScaffoldMessenger.of(context).showSnackBar(
        SnackBar(
          content: Text(message),
          backgroundColor: isError ? Colors.red : const Color(0xFFD4AF37),
          duration: const Duration(seconds: 3),
        ),
      );
    }
  }

  // View product reviews
  Future<void> _viewProductReviews(Map<String, dynamic> productData) async {
    try {
      // Convert Map to Product object
      final product = _mapToProduct(productData);
      
      // Navigate to the Product Reviews Management screen
      Navigator.push(
        context,
        MaterialPageRoute(
          builder: (context) => ProductReviewsManagementScreen(
            product: product,
          ),
        ),
      );
    } catch (e) {
      _showSnackBar('Error viewing reviews: $e', isError: true);
    }
  }

  Future<void> _logout() async {
    try {
      // Show confirmation dialog
      bool shouldLogout = await showDialog<bool>(
            context: context,
            barrierDismissible: true,
            builder: (BuildContext context) {
              return AlertDialog(
                title: const Text(
                  'Logout',
                  style: TextStyle(
                    color: Color(0xFF2C1810),
                    fontWeight: FontWeight.bold,
                  ),
                ),
                content: const Text('Are you sure you want to logout?'),
                actions: [
                  TextButton(
                    onPressed: () => Navigator.of(context).pop(false),
                    child: const Text(
                      'Cancel',
                      style: TextStyle(color: Colors.grey),
                    ),
                  ),
                  ElevatedButton(
                    style: ElevatedButton.styleFrom(
                      backgroundColor: const Color(0xFF2C1810),
                      foregroundColor: Colors.white,
                    ),
                    onPressed: () => Navigator.of(context).pop(true),
                    child: const Text('Logout'),
                  ),
                ],
              );
            },
          ) ??
          false;

      if (!shouldLogout) return;

      // Sign out from Firebase Auth
      await FirebaseAuth.instance.signOut();

      // Sign out from Google if logged in with Google
      await GoogleSignIn().signOut();

      // Clear stored authentication state
      await StorageService.clearUserType();

      // Navigate back to login screen
      if (mounted) {
        Navigator.of(context).pushAndRemoveUntil(
          MaterialPageRoute(builder: (context) => const LoginPage()),
          (route) => false,
        );
      }
    } catch (e) {
      print("Logout error: $e");
      if (mounted) {
        ScaffoldMessenger.of(context).showSnackBar(
          SnackBar(
            content: Text('Error logging out: $e'),
            backgroundColor: Colors.red,
          ),
        );
      }
    }
  }

  @override
  Widget build(BuildContext context) {
    return Scaffold(
      backgroundColor: Colors.grey[50],
      appBar: AppBar(
        title: Text(
          'My Store',
          style: GoogleFonts.playfairDisplay(
            fontSize: 24,
            fontWeight: FontWeight.bold,
            color: const Color(0xFF2C1810),
          ),
        ),
        backgroundColor: Colors.white,
        elevation: 0,
        iconTheme: const IconThemeData(color: Color(0xFF2C1810)),
        actions: [
          if (_storeData != null) // Only show migrate button if store exists
            Padding(
              padding: const EdgeInsets.all(8.0),
              child: ElevatedButton.icon(
                onPressed: () {
                  Navigator.push(
                    context,
                    MaterialPageRoute(
                      builder: (context) => const ProductMigrationPage(),
                    ),
                  );
                },
                icon: const Icon(Icons.cloud_upload, size: 18),
                label: const Text('Migrate'),
                style: ElevatedButton.styleFrom(
                  backgroundColor: const Color(0xFF4CAF50),
                  foregroundColor: Colors.white,
                  padding:
                      const EdgeInsets.symmetric(horizontal: 16, vertical: 8),
                  shape: RoundedRectangleBorder(
                    borderRadius: BorderRadius.circular(8),
                  ),
                ),
              ),
            ),
        ],
      ),
      body: _isLoading
          ? const Center(child: CircularProgressIndicator())
          : _storeData == null
              ? _buildNoStoreView()
              : _buildStoreView(),
    );
  }

  Widget _buildNoStoreView() {
    return Center(
      child: Column(
        mainAxisAlignment: MainAxisAlignment.center,
        children: [
          Icon(
            Icons.store_mall_directory_outlined,
            size: 100,
            color: Colors.grey[400],
          ),
          const SizedBox(height: 20),
          Text(
            'No Store Created Yet',
            style: GoogleFonts.playfairDisplay(
              fontSize: 24,
              fontWeight: FontWeight.bold,
              color: const Color(0xFF2C1810),
            ),
          ),
          const SizedBox(height: 10),
          Text(
            'Create your store to start selling your amazing products',
            style: GoogleFonts.inter(
              fontSize: 16,
              color: Colors.grey[600],
            ),
            textAlign: TextAlign.center,
          ),
          const SizedBox(height: 30),
          ElevatedButton.icon(
            onPressed: () {
              Navigator.push(
                context,
                MaterialPageRoute(
                  builder: (context) => const AddProductScreen(),
                ),
              );
            },
            icon: const Icon(Icons.add_business),
            label: const Text('Create My Store'),
            style: ElevatedButton.styleFrom(
              backgroundColor: const Color(0xFF2C1810),
              foregroundColor: Colors.white,
              padding: const EdgeInsets.symmetric(horizontal: 30, vertical: 15),
              shape: RoundedRectangleBorder(
                borderRadius: BorderRadius.circular(12),
              ),
            ),
          ),
        ],
      ),
    );
  }

  Widget _buildStoreView() {
    return SingleChildScrollView(
      padding: const EdgeInsets.all(20),
      child: Column(
        crossAxisAlignment: CrossAxisAlignment.start,
        children: [
          // Store Header
          Container(
            padding: const EdgeInsets.all(20),
            decoration: BoxDecoration(
              color: Colors.white,
              borderRadius: BorderRadius.circular(15),
              boxShadow: [
                BoxShadow(
                  color: Colors.grey.withOpacity(0.1),
                  spreadRadius: 0,
                  blurRadius: 10,
                  offset: const Offset(0, 5),
                ),
              ],
            ),
            child: Column(
              crossAxisAlignment: CrossAxisAlignment.start,
              children: [
                Row(
                  children: [
                    // Store Image
                    Container(
                      width: 80,
                      height: 80,
                      decoration: BoxDecoration(
                        borderRadius: BorderRadius.circular(12),
                        color: Colors.grey[200],
                      ),
                      child: _storeData!['imageUrl'] != null &&
                              _storeData!['imageUrl'].isNotEmpty
                          ? ClipRRect(
                              borderRadius: BorderRadius.circular(12),
                              child: Image.network(
                                _storeData!['imageUrl'],
                                fit: BoxFit.cover,
                              ),
                            )
                          : Icon(
                              Icons.store,
                              size: 40,
                              color: Colors.grey[400],
                            ),
                    ),
                    const SizedBox(width: 16),
                    Expanded(
                      child: Column(
                        crossAxisAlignment: CrossAxisAlignment.start,
                        children: [
                          Text(
                            _storeData!['storeName'] ?? 'Unknown Store',
                            style: GoogleFonts.playfairDisplay(
                              fontSize: 20,
                              fontWeight: FontWeight.bold,
                              color: const Color(0xFF2C1810),
                            ),
                          ),
                          const SizedBox(height: 4),
                          Text(
                            _storeData!['storeType'] ?? '',
                            style: GoogleFonts.inter(
                              fontSize: 14,
                              color: Colors.grey[600],
                            ),
                          ),
                          const SizedBox(height: 8),
                          Row(
                            children: [
                              Icon(Icons.phone,
                                  size: 16, color: Colors.grey[600]),
                              const SizedBox(width: 4),
                              Text(
                                _storeData!['contactNumber'] ?? '',
                                style: TextStyle(
                                  fontSize: 12,
                                  color: Colors.grey[600],
                                ),
                              ),
                            ],
                          ),
                        ],
                      ),
                    ),
                  ],
                ),
                const SizedBox(height: 16),
                Text(
                  _storeData!['description'] ?? '',
                  style: GoogleFonts.inter(
                    fontSize: 14,
                    color: Colors.grey[700],
                    height: 1.4,
                  ),
                ),
              ],
            ),
          ),
        
          const SizedBox(height: 20),

          // Revenue Analytics Section
          _buildRevenueAnalyticsSection(),

          const SizedBox(height: 20),

          // Products Section
          Row(
            mainAxisAlignment: MainAxisAlignment.spaceBetween,
            children: [
              Text(
                'My Products',
                style: GoogleFonts.playfairDisplay(
                  fontSize: 20,
                  fontWeight: FontWeight.bold,
                  color: const Color(0xFF2C1810),
                ),
              ),
              Row(
                children: [
                  ElevatedButton.icon(
                    onPressed: () {
                      Navigator.push(
                        context,
                        MaterialPageRoute(
<<<<<<< HEAD
                          builder: (context) =>
                              const StoreAudioManagementPage(),
                        ),
                      );
                    },
                    icon: const Icon(Icons.record_voice_over, size: 18),
                    label: const Text('Audio Story'),
                    style: ElevatedButton.styleFrom(
                      backgroundColor: const Color(0xFF2C1810),
                      foregroundColor: Colors.white,
                      padding: const EdgeInsets.symmetric(
                          horizontal: 16, vertical: 8),
                      shape: RoundedRectangleBorder(
                        borderRadius: BorderRadius.circular(8),
                      ),
                    ),
                  ),
                  const SizedBox(width: 8),
                  ElevatedButton.icon(
                    onPressed: () {
                      Navigator.push(
                        context,
                        MaterialPageRoute(
                          builder: (context) =>
                              const EnhancedProductListingPage(),
=======
                          builder: (context) => const EnhancedProductListingPage(),
>>>>>>> 24f05511
                        ),
                      );
                    },
                    icon: const Icon(Icons.add, size: 18),
                    label: const Text('Add Product'),
                    style: ElevatedButton.styleFrom(
                      backgroundColor: const Color(0xFFD4AF37),
                      foregroundColor: Colors.white,
                      padding: const EdgeInsets.symmetric(
                          horizontal: 16, vertical: 8),
                      shape: RoundedRectangleBorder(
                        borderRadius: BorderRadius.circular(8),
                      ),
                    ),
                  ),
                  const SizedBox(width: 8),
                  ElevatedButton.icon(
                    onPressed: () {
                      Navigator.push(
                        context,
                        MaterialPageRoute(
                          builder: (context) => const SellerOrdersPage(),
                        ),
                      );
                    },
                    icon: const Icon(Icons.list_alt, size: 18),
                    label: const Text('Orders'),
                    style: ElevatedButton.styleFrom(
                      backgroundColor: const Color(0xFF8B4513),
                      foregroundColor: Colors.white,
                      padding: const EdgeInsets.symmetric(
                          horizontal: 16, vertical: 8),
                      shape: RoundedRectangleBorder(
                        borderRadius: BorderRadius.circular(8),
                      ),
                    ),
                  ),
                  const SizedBox(width: 8),
                  ElevatedButton.icon(
                    onPressed: () {
                      Navigator.push(
                        context,
                        MaterialPageRoute(
                          builder: (context) => const ProductMigrationScreen(),
                        ),
                      );
                    },
                    icon: const Icon(Icons.cloud_upload, size: 18),
                    label: const Text('Migrate'),
                    style: ElevatedButton.styleFrom(
                      backgroundColor: const Color(0xFF4CAF50),
                      foregroundColor: Colors.white,
                      padding: const EdgeInsets.symmetric(
                          horizontal: 16, vertical: 8),
                      shape: RoundedRectangleBorder(
                        borderRadius: BorderRadius.circular(8),
                      ),
                    ),
                  ),
                ],
              ),
            ],
          ),
          const SizedBox(height: 16),

          // Products List
          StreamBuilder<QuerySnapshot>(
            stream: FirebaseFirestore.instance
                .collection('products')
                .where('artisanId',
                    isEqualTo: FirebaseAuth.instance.currentUser?.uid)
                .orderBy('createdAt', descending: true)
                .snapshots(),
            builder: (context, snapshot) {
              if (snapshot.connectionState == ConnectionState.waiting) {
                return const Center(child: CircularProgressIndicator());
              }

              if (!snapshot.hasData || snapshot.data!.docs.isEmpty) {
                return Container(
                  padding: const EdgeInsets.all(40),
                  decoration: BoxDecoration(
                    color: Colors.white,
                    borderRadius: BorderRadius.circular(15),
                    border: Border.all(color: Colors.grey[200]!),
                  ),
                  child: Column(
                    children: [
                      Icon(
                        Icons.inventory_outlined,
                        size: 60,
                        color: Colors.grey[400],
                      ),
                      const SizedBox(height: 16),
                      Text(
                        'No Products Yet',
                        style: GoogleFonts.playfairDisplay(
                          fontSize: 18,
                          fontWeight: FontWeight.bold,
                          color: Colors.grey[600],
                        ),
                      ),
                      const SizedBox(height: 8),
                      Text(
                        'Add your first product to start selling',
                        style: GoogleFonts.inter(
                          fontSize: 14,
                          color: Colors.grey[500],
                        ),
                      ),
                    ],
                  ),
                );
              }

              return ListView.builder(
                shrinkWrap: true,
                physics: const NeverScrollableScrollPhysics(),
                itemCount: snapshot.data!.docs.length,
                itemBuilder: (context, index) {
                  final product =
                      snapshot.data!.docs[index].data() as Map<String, dynamic>;
                  return _buildProductCard(product);
                },
              );
            },
          ),
        ],
      ),
    );
  }

  Widget _buildProductCard(Map<String, dynamic> product) {
    final bool isLowStock = (product['stockQuantity'] ?? 0) < 5;
    final bool isOutOfStock = (product['stockQuantity'] ?? 0) == 0;

    return Container(
      margin: const EdgeInsets.only(bottom: 12),
      padding: const EdgeInsets.all(16),
      decoration: BoxDecoration(
        color: Colors.white,
        borderRadius: BorderRadius.circular(12),
        border: Border.all(
          color: isOutOfStock
              ? Colors.red.shade200
              : isLowStock
                  ? Colors.orange.shade200
                  : Colors.grey.shade200,
          width: isOutOfStock || isLowStock ? 1.5 : 1,
        ),
        boxShadow: [
          BoxShadow(
            color: Colors.grey.withOpacity(0.1),
            spreadRadius: 0,
            blurRadius: 8,
            offset: const Offset(0, 2),
          ),
        ],
      ),
      child: Column(
        children: [
          Row(
            children: [
              // Product Image
              Container(
                width: 60,
                height: 60,
                decoration: BoxDecoration(
                  borderRadius: BorderRadius.circular(8),
                  color: Colors.grey[200],
                ),
                child: Stack(
                  children: [
                    ClipRRect(
                      borderRadius: BorderRadius.circular(8),
                      child: product['imageUrls'] != null &&
                              product['imageUrls'].isNotEmpty
                          ? Image.network(
                              product['imageUrls'][0],
                              fit: BoxFit.cover,
                              width: 60,
                              height: 60,
                              errorBuilder: (context, error, stackTrace) =>
                                  Icon(
                                Icons.image,
                                color: Colors.grey[400],
                              ),
                            )
                          : Icon(
                              Icons.image,
                              color: Colors.grey[400],
                            ),
                    ),
                    // Stock status indicator
                    if (isOutOfStock || isLowStock)
                      Positioned(
                        top: 4,
                        right: 4,
                        child: Container(
                          width: 12,
                          height: 12,
                          decoration: BoxDecoration(
                            color: isOutOfStock ? Colors.red : Colors.orange,
                            shape: BoxShape.circle,
                            border: Border.all(color: Colors.white, width: 1),
                          ),
                        ),
                      ),
                  ],
                ),
              ),
              const SizedBox(width: 16),
              Expanded(
                child: Column(
                  crossAxisAlignment: CrossAxisAlignment.start,
                  children: [
                    Row(
                      children: [
                        Expanded(
                          child: Text(
                            product['name'] ?? 'Unknown Product',
                            style: GoogleFonts.inter(
                              fontSize: 16,
                              fontWeight: FontWeight.w600,
                              color: const Color(0xFF2C1810),
                            ),
                            maxLines: 1,
                            overflow: TextOverflow.ellipsis,
                          ),
                        ),
                        // Status badge
                        if (isOutOfStock)
                          Container(
                            padding: const EdgeInsets.symmetric(
                                horizontal: 6, vertical: 2),
                            decoration: BoxDecoration(
                              color: Colors.red.shade100,
                              borderRadius: BorderRadius.circular(4),
                              border: Border.all(color: Colors.red.shade300),
                            ),
                            child: Text(
                              'Out of Stock',
                              style: TextStyle(
                                fontSize: 10,
                                fontWeight: FontWeight.w500,
                                color: Colors.red.shade700,
                              ),
                            ),
                          )
                        else if (isLowStock)
                          Container(
                            padding: const EdgeInsets.symmetric(
                                horizontal: 6, vertical: 2),
                            decoration: BoxDecoration(
                              color: Colors.orange.shade100,
                              borderRadius: BorderRadius.circular(4),
                              border: Border.all(color: Colors.orange.shade300),
                            ),
                            child: Text(
                              'Low Stock',
                              style: TextStyle(
                                fontSize: 10,
                                fontWeight: FontWeight.w500,
                                color: Colors.orange.shade700,
                              ),
                            ),
                          ),
                      ],
                    ),
                    const SizedBox(height: 4),
                    Text(
                      product['category'] ?? '',
                      style: TextStyle(
                        fontSize: 12,
                        color: Colors.grey[600],
                      ),
                    ),
                    const SizedBox(height: 4),
                    Row(
                      children: [
                        Text(
                          '₹${product['price'] ?? 0}',
                          style: GoogleFonts.inter(
                            fontSize: 16,
                            fontWeight: FontWeight.bold,
                            color: const Color(0xFFD4AF37),
                          ),
                        ),
                        const Spacer(),
                        Text(
                          'Stock: ${product['stockQuantity'] ?? 0}',
                          style: TextStyle(
                            fontSize: 12,
                            color: isOutOfStock
                                ? Colors.red.shade600
                                : isLowStock
                                    ? Colors.orange.shade600
                                    : Colors.grey[600],
                            fontWeight: isOutOfStock || isLowStock
                                ? FontWeight.w600
                                : FontWeight.normal,
                          ),
                        ),
                      ],
                    ),
                    const SizedBox(height: 6),
                    // Views and Likes Row (moved under price)
                    Row(
                      children: [
                        Icon(Icons.visibility, size: 14, color: Colors.grey[600]),
                        const SizedBox(width: 4),
                        Text(
                          '${product['views'] ?? 0} views',
                          style: TextStyle(
                            fontSize: 11,
                            color: Colors.grey[600],
                          ),
                        ),
                        const SizedBox(width: 12),
                        Icon(Icons.favorite, size: 14, color: Colors.grey[600]),
                        const SizedBox(width: 4),
                        Text(
                          '${product['likes'] ?? 0} likes',
                          style: TextStyle(
                            fontSize: 11,
                            color: Colors.grey[600],
                          ),
                        ),
                      ],
                    ),
                  ],
                ),
              ),
            ],
          ),
          const SizedBox(height: 12),
          // Rating and action buttons section
          Column(
            crossAxisAlignment: CrossAxisAlignment.start,
            children: [
              // Rating Row (if rating exists)
              if (product['rating'] != null && (product['rating'] as double) > 0) ...[
                Row(
                  children: [
                    StarRating(
                      rating: (product['rating'] as double? ?? 0.0),
                      size: 14,
                      showText: false,
                      activeColor: const Color(0xFFD4AF37),
                    ),
                    const SizedBox(width: 6),
                    Text(
                      '${(product['rating'] as double? ?? 0.0).toStringAsFixed(1)}',
                      style: GoogleFonts.inter(
                        fontSize: 11,
                        fontWeight: FontWeight.w600,
                        color: Colors.grey[700],
                      ),
                    ),
                    const SizedBox(width: 4),
                    Text(
                      '(${product['reviewCount'] ?? 0} reviews)',
                      style: TextStyle(
                        fontSize: 11,
                        color: Colors.grey[600],
                      ),
                    ),
                  ],
                ),
                const SizedBox(height: 8),
              ],
              // Action buttons row with proper spacing
              Wrap(
                spacing: 6,
                runSpacing: 6,
                children: [
                  // View Reviews button (only show if there are reviews)
                  if (product['reviewCount'] != null && (product['reviewCount'] as int) > 0)
                    SizedBox(
                      height: 32,
                      child: TextButton.icon(
                        onPressed: () => _viewProductReviews(product),
                        icon: const Icon(Icons.rate_review, size: 14),
                        label: Text(
                          'Reviews (${product['reviewCount']})',
                          style: const TextStyle(fontSize: 12),
                        ),
                        style: TextButton.styleFrom(
                          foregroundColor: const Color(0xFFD4AF37),
                          padding: const EdgeInsets.symmetric(horizontal: 12, vertical: 4),
                          shape: RoundedRectangleBorder(
                            borderRadius: BorderRadius.circular(6),
                            side: BorderSide(color: const Color(0xFFD4AF37).withOpacity(0.3)),
                          ),
                        ),
                      ),
                    ),
                  // Edit button
<<<<<<< HEAD
                  TextButton.icon(
                    onPressed: () => _editProduct(product),
                    icon: const Icon(Icons.edit, size: 16),
                    label: const Text('Edit'),
                    style: TextButton.styleFrom(
                      foregroundColor: const Color(0xFF2C1810),
                      padding: const EdgeInsets.symmetric(
                          horizontal: 8, vertical: 4),
                      minimumSize: const Size(60, 28),
                      shape: RoundedRectangleBorder(
                        borderRadius: BorderRadius.circular(6),
=======
                  SizedBox(
                    height: 32,
                    child: TextButton.icon(
                      onPressed: () => _editProduct(product),
                      icon: const Icon(Icons.edit, size: 14),
                      label: const Text('Edit', style: TextStyle(fontSize: 12)),
                      style: TextButton.styleFrom(
                        foregroundColor: const Color(0xFF2C1810),
                        padding: const EdgeInsets.symmetric(horizontal: 12, vertical: 4),
                        shape: RoundedRectangleBorder(
                          borderRadius: BorderRadius.circular(6),
                          side: BorderSide(color: const Color(0xFF2C1810).withOpacity(0.3)),
                        ),
>>>>>>> 24f05511
                      ),
                    ),
                  ),
                  // Delete button
<<<<<<< HEAD
                  TextButton.icon(
                    onPressed: () => _deleteProduct(product),
                    icon: const Icon(Icons.delete, size: 16),
                    label: const Text('Delete'),
                    style: TextButton.styleFrom(
                      foregroundColor: Colors.red.shade600,
                      padding: const EdgeInsets.symmetric(
                          horizontal: 8, vertical: 4),
                      minimumSize: const Size(60, 28),
                      shape: RoundedRectangleBorder(
                        borderRadius: BorderRadius.circular(6),
=======
                  SizedBox(
                    height: 32,
                    child: TextButton.icon(
                      onPressed: () => _deleteProduct(product),
                      icon: const Icon(Icons.delete, size: 14),
                      label: const Text('Delete', style: TextStyle(fontSize: 12)),
                      style: TextButton.styleFrom(
                        foregroundColor: Colors.red.shade600,
                        padding: const EdgeInsets.symmetric(horizontal: 12, vertical: 4),
                        shape: RoundedRectangleBorder(
                          borderRadius: BorderRadius.circular(6),
                          side: BorderSide(color: Colors.red.shade600.withOpacity(0.3)),
                        ),
>>>>>>> 24f05511
                      ),
                    ),
                  ),
                ],
              ),
            ],
          ),
        ],
      ),
    );
  }

  /// Build Revenue Analytics Section with chart
  Widget _buildRevenueAnalyticsSection() {
    return Column(
      crossAxisAlignment: CrossAxisAlignment.start,
      children: [
        // Section Header
        Row(
          mainAxisAlignment: MainAxisAlignment.spaceBetween,
          children: [
            Text(
              'Revenue Analytics',
              style: GoogleFonts.playfairDisplay(
                fontSize: 20,
                fontWeight: FontWeight.bold,
                color: const Color(0xFF2C1810),
              ),
            ),
            TextButton(
              onPressed: () {
                Navigator.push(
                  context,
                  MaterialPageRoute(
                    builder: (context) => const RevenueAnalyticsScreen(),
                  ),
                );
              },
              child: Text(
                'View Details',
                style: GoogleFonts.inter(
                  fontSize: 14,
                  color: const Color(0xFFD4AF37),
                  fontWeight: FontWeight.w500,
                ),
              ),
            ),
          ],
        ),
        const SizedBox(height: 16),

        // Revenue Overview Cards with real data
        FutureBuilder<Map<String, double>>(
          future: _getRevenueOverviewData(),
          builder: (context, snapshot) {
            final todayRevenue = snapshot.data?['today'] ?? 475.0;
            final monthRevenue = snapshot.data?['month'] ?? 12450.0;

            return Row(
              children: [
                Expanded(
                  child: _buildRevenueCard(
                    'Today\'s Revenue',
                    '₹${todayRevenue.toStringAsFixed(0)}',
                    Icons.today,
                    Colors.green,
                  ),
                ),
                const SizedBox(width: 16),
                Expanded(
                  child: _buildRevenueCard(
                    'This Month',
                    '₹${monthRevenue.toStringAsFixed(0)}',
                    Icons.calendar_month,
                    Colors.blue,
                  ),
                ),
              ],
            );
          },
        ),
        const SizedBox(height: 16),

        // Revenue Chart
        const RevenueAnalyticsChart(),
      ],
    );
  }

  /// Get revenue overview data
  Future<Map<String, double>> _getRevenueOverviewData() async {
    try {
      final revenueService = RevenueService();
      final todayRevenue = await revenueService.getTodayRevenue();
      final monthRevenue = await revenueService.getCurrentMonthRevenue();

      return {
        'today': todayRevenue,
        'month': monthRevenue,
      };
    } catch (e) {
      // Return sample data if there's an error
      return {
        'today': 475.0,
        'month': 12450.0,
      };
    }
  }

  /// Build individual revenue card
  Widget _buildRevenueCard(
      String title, String value, IconData icon, Color color) {
    return Container(
      padding: const EdgeInsets.all(16),
      decoration: BoxDecoration(
        color: Colors.white,
        borderRadius: BorderRadius.circular(12),
        boxShadow: [
          BoxShadow(
            color: Colors.grey.withOpacity(0.1),
            spreadRadius: 0,
            blurRadius: 8,
            offset: const Offset(0, 2),
          ),
        ],
      ),
      child: Column(
        crossAxisAlignment: CrossAxisAlignment.start,
        children: [
          Row(
            children: [
              Icon(icon, color: color, size: 20),
              const Spacer(),
              Text(
                value,
                style: GoogleFonts.inter(
                  fontSize: 16,
                  fontWeight: FontWeight.bold,
                  color: const Color(0xFF2C1810),
                ),
              ),
            ],
          ),
          const SizedBox(height: 8),
          Text(
            title,
            style: GoogleFonts.inter(
              fontSize: 12,
              color: Colors.grey[600],
            ),
          ),
        ],
      ),
    );
  }
}

/// Widget to display daily revenue analytics in a line chart
/// Uses Firebase Firestore to fetch revenue data and fl_chart for visualization
class RevenueAnalyticsChart extends StatefulWidget {
  const RevenueAnalyticsChart({super.key});

  @override
  State<RevenueAnalyticsChart> createState() => _RevenueAnalyticsChartState();
}

class _RevenueAnalyticsChartState extends State<RevenueAnalyticsChart> {
  final FirebaseFirestore _firestore = FirebaseFirestore.instance;
  final FirebaseAuth _auth = FirebaseAuth.instance;

  // State variables for chart data and UI
  List<FlSpot> _chartData = [];
  bool _isLoading = true;
  String? _errorMessage;
  double _maxY = 100.0; // Default max Y value for chart scaling
  double _minY = 0.0;
  List<String> _dateLabels = [];

  @override
  void initState() {
    super.initState();
    // Initialize chart data on widget creation
    _initializeChartData();
  }

  /// Initialize chart data by fetching revenue data from Firebase
  Future<void> _initializeChartData() async {
    try {
      final data = await _fetchRevenueData();
      _prepareChartData(data);
    } catch (e) {
      setState(() {
        _errorMessage = 'Error loading revenue data: $e';
        _isLoading = false;
      });
    }
  }

  /// Fetch daily revenue data from Firebase Firestore for the last 30 days
  /// Returns a map of date strings to revenue amounts
  Future<Map<String, double>> _fetchRevenueData() async {
    final user = _auth.currentUser;
    if (user == null) {
      throw Exception('User not authenticated');
    }

    // Calculate date range for the last 30 days
    final now = DateTime.now();
    final thirtyDaysAgo = now.subtract(const Duration(days: 30));

    // Generate list of dates for the last 30 days
    final dateRange = <String>[];
    for (int i = 0; i < 30; i++) {
      final date = thirtyDaysAgo.add(Duration(days: i));
      dateRange.add(DateFormat('yyyy-MM-dd').format(date));
    }

    // Initialize revenue map with 0 values for all dates
    final revenueData = <String, double>{};
    for (final date in dateRange) {
      revenueData[date] = 0.0;
    }

    try {
      // Query Firebase for revenue data in the date range
      final querySnapshot = await _firestore
          .collection('daily_revenue')
          .where('sellerId', isEqualTo: user.uid) // Filter by current seller
          .where('date',
              isGreaterThanOrEqualTo:
                  DateFormat('yyyy-MM-dd').format(thirtyDaysAgo))
          .where('date',
              isLessThanOrEqualTo: DateFormat('yyyy-MM-dd').format(now))
          .orderBy('date')
          .get();

      // Process the fetched data
      for (final doc in querySnapshot.docs) {
        final data = doc.data();
        final date = data['date'] as String?;
        final revenue = (data['revenue'] as num?)?.toDouble() ?? 0.0;

        if (date != null && revenueData.containsKey(date)) {
          revenueData[date] = revenue;
        }
      }
    } catch (e) {
      print('Error fetching revenue data: $e');
      // Return sample data for demonstration if Firebase query fails
      for (int i = 0; i < 30; i++) {
        final date = thirtyDaysAgo.add(Duration(days: i));
        final dateStr = DateFormat('yyyy-MM-dd').format(date);
        // Generate sample revenue data
        revenueData[dateStr] =
            (i % 7 == 0) ? 0.0 : (100 + (i * 50) + (i % 3) * 200).toDouble();
      }
    }

    return revenueData;
  }

  /// Prepare chart data from the fetched revenue data
  /// Converts revenue data to FlSpot objects for fl_chart
  void _prepareChartData(Map<String, double> revenueData) {
    final spots = <FlSpot>[];
    final dateLabels = <String>[];

    // Sort dates and create chart points
    final sortedDates = revenueData.keys.toList()..sort();

    for (int i = 0; i < sortedDates.length; i++) {
      final date = sortedDates[i];
      final revenue = revenueData[date] ?? 0.0;

      spots.add(FlSpot(i.toDouble(), revenue));

      // Format date for display (show only day/month for cleaner labels)
      final dateTime = DateTime.parse(date);
      dateLabels.add(DateFormat('dd/MM').format(dateTime));
    }

    // Calculate Y-axis range for better chart scaling
    final revenues = revenueData.values.toList();
    final maxRevenue =
        revenues.isNotEmpty ? revenues.reduce((a, b) => a > b ? a : b) : 100.0;
    final minRevenue =
        revenues.isNotEmpty ? revenues.reduce((a, b) => a < b ? a : b) : 0.0;

    setState(() {
      _chartData = spots;
      _dateLabels = dateLabels;
      _maxY = maxRevenue > 0 ? maxRevenue * 1.2 : 100.0; // Add 20% padding
      _minY = minRevenue < 0 ? minRevenue * 1.2 : 0.0;
      _isLoading = false;
      _errorMessage = null;
    });
  }

  /// Build the main chart widget
  @override
  Widget build(BuildContext context) {
    return Container(
      height: 280,
      padding: const EdgeInsets.all(16),
      decoration: BoxDecoration(
        color: Colors.white,
        borderRadius: BorderRadius.circular(15),
        boxShadow: [
          BoxShadow(
            color: Colors.grey.withOpacity(0.1),
            spreadRadius: 0,
            blurRadius: 10,
            offset: const Offset(0, 5),
          ),
        ],
      ),
      child: Column(
        crossAxisAlignment: CrossAxisAlignment.start,
        children: [
          // Chart title
          Text(
            'Daily Revenue (Last 30 Days)',
            style: GoogleFonts.playfairDisplay(
              fontSize: 16,
              fontWeight: FontWeight.bold,
              color: const Color(0xFF2C1810),
            ),
          ),
          const SizedBox(height: 16),

          // Chart content
          Expanded(
            child: _buildChartContent(),
          ),
        ],
      ),
    );
  }

  /// Build the chart content based on current state
  Widget _buildChartContent() {
    if (_isLoading) {
      return const Center(
        child: CircularProgressIndicator(
          valueColor: AlwaysStoppedAnimation<Color>(Color(0xFFD4AF37)),
        ),
      );
    }

    if (_errorMessage != null) {
      return _buildErrorState();
    }

    if (_chartData.isEmpty) {
      return _buildEmptyState();
    }

    return _buildChart();
  }

  /// Build error state widget
  Widget _buildErrorState() {
    return Center(
      child: Column(
        mainAxisAlignment: MainAxisAlignment.center,
        children: [
          Icon(
            Icons.error_outline,
            size: 40,
            color: Colors.red[400],
          ),
          const SizedBox(height: 12),
          Text(
            'Failed to load revenue data',
            style: GoogleFonts.inter(
              fontSize: 14,
              fontWeight: FontWeight.w500,
              color: Colors.red[600],
            ),
          ),
          const SizedBox(height: 8),
          ElevatedButton(
            onPressed: () {
              setState(() {
                _isLoading = true;
                _errorMessage = null;
              });
              _initializeChartData();
            },
            style: ElevatedButton.styleFrom(
              backgroundColor: const Color(0xFFD4AF37),
              foregroundColor: Colors.white,
            ),
            child: const Text('Retry'),
          ),
        ],
      ),
    );
  }

  /// Build empty state widget when no data is available
  Widget _buildEmptyState() {
    return Center(
      child: Column(
        mainAxisAlignment: MainAxisAlignment.center,
        children: [
          Icon(
            Icons.analytics_outlined,
            size: 40,
            color: Colors.grey[400],
          ),
          const SizedBox(height: 12),
          Text(
            'No Revenue Data Available',
            style: GoogleFonts.inter(
              fontSize: 14,
              fontWeight: FontWeight.w500,
              color: Colors.grey[600],
            ),
          ),
          const SizedBox(height: 8),
          Text(
            'Start selling to see your revenue analytics',
            style: GoogleFonts.inter(
              fontSize: 12,
              color: Colors.grey[500],
            ),
          ),
        ],
      ),
    );
  }

  /// Build the actual line chart widget
  Widget _buildChart() {
    return LineChart(
      LineChartData(
        // Grid and border configuration
        gridData: FlGridData(
          show: true,
          drawVerticalLine: true,
          drawHorizontalLine: true,
          horizontalInterval: _maxY / 4, // 4 horizontal grid lines
          verticalInterval: _chartData.length > 10 ? _chartData.length / 5 : 2,
          getDrawingHorizontalLine: (value) {
            return FlLine(
              color: Colors.grey[300]!,
              strokeWidth: 1,
            );
          },
          getDrawingVerticalLine: (value) {
            return FlLine(
              color: Colors.grey[300]!,
              strokeWidth: 1,
            );
          },
        ),

        // Chart border
        borderData: FlBorderData(
          show: true,
          border: Border.all(color: Colors.grey[300]!, width: 1),
        ),

        // Axis titles
        titlesData: FlTitlesData(
          show: true,
          rightTitles: const AxisTitles(
            sideTitles: SideTitles(showTitles: false),
          ),
          topTitles: const AxisTitles(
            sideTitles: SideTitles(showTitles: false),
          ),
          bottomTitles: AxisTitles(
            sideTitles: SideTitles(
              showTitles: true,
              reservedSize: 25,
              interval: _chartData.length > 10 ? _chartData.length / 5 : 2,
              getTitlesWidget: (value, meta) {
                final index = value.toInt();
                if (index >= 0 &&
                    index < _dateLabels.length &&
                    index % 5 == 0) {
                  return Padding(
                    padding: const EdgeInsets.only(top: 6.0),
                    child: Text(
                      _dateLabels[index],
                      style: GoogleFonts.inter(
                        fontSize: 9,
                        color: Colors.grey[600],
                      ),
                    ),
                  );
                }
                return const Text('');
              },
            ),
          ),
          leftTitles: AxisTitles(
            sideTitles: SideTitles(
              showTitles: true,
              reservedSize: 50,
              interval: _maxY / 4,
              getTitlesWidget: (value, meta) {
                return Padding(
                  padding: const EdgeInsets.only(right: 6.0),
                  child: Text(
                    '₹${(value.toInt() / 1000).toStringAsFixed(value >= 1000 ? 1 : 0)}${value >= 1000 ? 'k' : ''}',
                    style: GoogleFonts.inter(
                      fontSize: 9,
                      color: Colors.grey[600],
                    ),
                  ),
                );
              },
            ),
          ),
        ),

        // Chart scaling
        minX: 0,
        maxX: (_chartData.length - 1).toDouble(),
        minY: _minY,
        maxY: _maxY,

        // Line data
        lineBarsData: [
          LineChartBarData(
            spots: _chartData,
            isCurved: true, // Smooth curved line
            curveSmoothness: 0.2,
            color: const Color(0xFFD4AF37), // Gold color matching app theme
            barWidth: 2.5,
            isStrokeCapRound: true,
            preventCurveOverShooting: true,

            // Area under the curve (optional gradient fill)
            belowBarData: BarAreaData(
              show: true,
              gradient: LinearGradient(
                begin: Alignment.topCenter,
                end: Alignment.bottomCenter,
                colors: [
                  const Color(0xFFD4AF37).withOpacity(0.2),
                  const Color(0xFFD4AF37).withOpacity(0.05),
                ],
              ),
            ),

            // Data point dots
            dotData: FlDotData(
              show: false, // Hide dots for cleaner look in compact view
            ),
          ),
        ],

        // Touch interaction
        lineTouchData: LineTouchData(
          enabled: true,
          touchTooltipData: LineTouchTooltipData(
            getTooltipColor: (touchedSpot) => const Color(0xFF2C1810),
            tooltipRoundedRadius: 6,
            getTooltipItems: (List<LineBarSpot> touchedBarSpots) {
              return touchedBarSpots.map((barSpot) {
                final index = barSpot.x.toInt();
                final revenue = barSpot.y;
                final date =
                    index < _dateLabels.length ? _dateLabels[index] : '';

                return LineTooltipItem(
                  '$date\n₹${revenue.toStringAsFixed(0)}',
                  GoogleFonts.inter(
                    color: Colors.white,
                    fontWeight: FontWeight.bold,
                    fontSize: 11,
                  ),
                );
              }).toList();
            },
          ),
          handleBuiltInTouches: true,
        ),
      ),
    );
  }
}

/// Complete Revenue Analytics Screen
/// This screen provides detailed analytics view
class RevenueAnalyticsScreen extends StatelessWidget {
  const RevenueAnalyticsScreen({super.key});

  /// Load revenue overview data
  Future<Map<String, double>> _loadRevenueOverview() async {
    final revenueService = RevenueService();
    final todayRevenue = await revenueService.getTodayRevenue();
    final monthRevenue = await revenueService.getCurrentMonthRevenue();

    return {
      'today': todayRevenue,
      'month': monthRevenue,
    };
  }

  @override
  Widget build(BuildContext context) {
    return Scaffold(
      backgroundColor: Colors.grey[50],
      appBar: AppBar(
        title: Text(
          'Revenue Analytics',
          style: GoogleFonts.playfairDisplay(
            fontSize: 24,
            fontWeight: FontWeight.bold,
            color: const Color(0xFF2C1810),
          ),
        ),
        backgroundColor: Colors.white,
        elevation: 0,
        iconTheme: const IconThemeData(color: Color(0xFF2C1810)),
      ),
      body: SingleChildScrollView(
        padding: const EdgeInsets.all(20),
        child: Column(
          crossAxisAlignment: CrossAxisAlignment.start,
          children: [
            // Revenue Overview Cards
            _buildRevenueOverview(),
            const SizedBox(height: 20),

            // Main Revenue Chart with larger height
            Container(
              height: 350,
              child: const RevenueAnalyticsChart(),
            ),
            const SizedBox(height: 20),

            // Additional Analytics
            _buildAdditionalMetrics(),
          ],
        ),
      ),
    );
  }

  /// Build revenue overview cards
  Widget _buildRevenueOverview() {
    return Row(
      children: [
        Expanded(
          child: _buildMetricCard(
            'Today\'s Revenue',
            '₹475',
            Icons.today,
            Colors.green,
          ),
        ),
        const SizedBox(width: 16),
        Expanded(
          child: _buildMetricCard(
            'This Month',
            '₹12,450',
            Icons.calendar_month,
            Colors.blue,
          ),
        ),
      ],
    );
  }

  /// Build individual metric card
  Widget _buildMetricCard(
      String title, String value, IconData icon, Color color) {
    return Container(
      padding: const EdgeInsets.all(16),
      decoration: BoxDecoration(
        color: Colors.white,
        borderRadius: BorderRadius.circular(15),
        boxShadow: [
          BoxShadow(
            color: Colors.grey.withOpacity(0.1),
            spreadRadius: 0,
            blurRadius: 10,
            offset: const Offset(0, 5),
          ),
        ],
      ),
      child: Column(
        crossAxisAlignment: CrossAxisAlignment.start,
        children: [
          Row(
            children: [
              Icon(icon, color: color, size: 24),
              const Spacer(),
              Text(
                value,
                style: GoogleFonts.inter(
                  fontSize: 20,
                  fontWeight: FontWeight.bold,
                  color: const Color(0xFF2C1810),
                ),
              ),
            ],
          ),
          const SizedBox(height: 8),
          Text(
            title,
            style: GoogleFonts.inter(
              fontSize: 14,
              color: Colors.grey[600],
            ),
          ),
        ],
      ),
    );
  }

  /// Build additional metrics section
  Widget _buildAdditionalMetrics() {
    return Container(
      padding: const EdgeInsets.all(16),
      decoration: BoxDecoration(
        color: Colors.white,
        borderRadius: BorderRadius.circular(15),
        boxShadow: [
          BoxShadow(
            color: Colors.grey.withOpacity(0.1),
            spreadRadius: 0,
            blurRadius: 10,
            offset: const Offset(0, 5),
          ),
        ],
      ),
      child: Column(
        crossAxisAlignment: CrossAxisAlignment.start,
        children: [
          Text(
            'Performance Metrics',
            style: GoogleFonts.playfairDisplay(
              fontSize: 18,
              fontWeight: FontWeight.bold,
              color: const Color(0xFF2C1810),
            ),
          ),
          const SizedBox(height: 16),
          Row(
            children: [
              Expanded(
                child: _buildSmallMetric('Avg. Daily Revenue', '₹415'),
              ),
              Expanded(
                child: _buildSmallMetric('Best Day', '₹1,250'),
              ),
            ],
          ),
          const SizedBox(height: 12),
          Row(
            children: [
              Expanded(
                child: _buildSmallMetric('Growth Rate', '+15.2%'),
              ),
              Expanded(
                child: _buildSmallMetric('Total Orders', '47'),
              ),
            ],
          ),
        ],
      ),
    );
  }

  /// Build small metric widget
  Widget _buildSmallMetric(String label, String value) {
    return Padding(
      padding: const EdgeInsets.symmetric(horizontal: 8.0),
      child: Column(
        crossAxisAlignment: CrossAxisAlignment.start,
        children: [
          Text(
            label,
            style: GoogleFonts.inter(
              fontSize: 12,
              color: Colors.grey[600],
            ),
          ),
          const SizedBox(height: 4),
          Text(
            value,
            style: GoogleFonts.inter(
              fontSize: 16,
              fontWeight: FontWeight.bold,
              color: const Color(0xFF2C1810),
            ),
          ),
        ],
      ),
    );
  }
}

/// Simple Revenue Service for getting revenue data
class RevenueService {
  final FirebaseFirestore _firestore = FirebaseFirestore.instance;
  final FirebaseAuth _auth = FirebaseAuth.instance;

  /// Get revenue for today
  Future<double> getTodayRevenue({String? sellerId}) async {
    try {
      final userId = sellerId ?? _auth.currentUser?.uid;
      if (userId == null) return 475.0; // Sample data

      final today = DateTime.now();
      final todayString = DateFormat('yyyy-MM-dd').format(today);

      final doc = await _firestore
          .collection('daily_revenue')
          .doc('${userId}_$todayString')
          .get();

      if (doc.exists) {
        return (doc.data()?['revenue'] as num?)?.toDouble() ?? 0.0;
      }

      return 475.0; // Sample data if no real data exists
    } catch (e) {
      print('Error fetching today revenue: $e');
      return 475.0; // Sample data on error
    }
  }

  /// Get revenue for current month
  Future<double> getCurrentMonthRevenue({String? sellerId}) async {
    try {
      final userId = sellerId ?? _auth.currentUser?.uid;
      if (userId == null) return 12450.0; // Sample data

      final now = DateTime.now();
      final startOfMonth = DateTime(now.year, now.month, 1);
      final startOfMonthString = DateFormat('yyyy-MM-dd').format(startOfMonth);
      final nowString = DateFormat('yyyy-MM-dd').format(now);

      final querySnapshot = await _firestore
          .collection('daily_revenue')
          .where('sellerId', isEqualTo: userId)
          .where('date', isGreaterThanOrEqualTo: startOfMonthString)
          .where('date', isLessThanOrEqualTo: nowString)
          .get();

      double totalRevenue = 0.0;
      for (final doc in querySnapshot.docs) {
        final revenue = (doc.data()['revenue'] as num?)?.toDouble() ?? 0.0;
        totalRevenue += revenue;
      }

      return totalRevenue > 0
          ? totalRevenue
          : 12450.0; // Return sample data if no real data
    } catch (e) {
      print('Error fetching current month revenue: $e');
      return 12450.0; // Sample data on error
    }
  }
}

class SellerScreen extends StatefulWidget {
  const SellerScreen({super.key});

  @override
  State<SellerScreen> createState() => _SellerScreenState();
}

class _SellerScreenState extends State<SellerScreen> {
  bool _isLoading = true;
  Map<String, dynamic>? _storeData;

  @override
  void initState() {
    super.initState();
    _saveCurrentScreen();
    _loadStoreData();
  }

  Future<void> _loadStoreData() async {
    try {
      final user = FirebaseAuth.instance.currentUser;
      if (user != null) {
        final storeDoc = await FirebaseFirestore.instance
            .collection('stores')
            .doc(user.uid)
            .get();

        if (mounted) {
          setState(() {
            _storeData = storeDoc.exists ? storeDoc.data() : null;
            _isLoading = false;
          });
        }
      }
    } catch (e) {
      print('Error loading store data: $e');
      if (mounted) {
        setState(() {
          _isLoading = false;
        });
      }
    }
  }

  Future<void> _saveCurrentScreen() async {
    try {
      await StorageService.saveCurrentScreen('seller');
    } catch (e) {
      print('Error saving current screen: $e');
    }
  }

  Future<void> _logout(BuildContext context) async {
    try {
      // Show confirmation dialog
      bool shouldLogout = await showDialog<bool>(
            context: context,
            barrierDismissible: true,
            builder: (BuildContext context) {
              return AlertDialog(
                title: Text(
                  'Logout',
                  style: TextStyle(
                    color: Theme.of(context).colorScheme.primary,
                    fontWeight: FontWeight.bold,
                  ),
                ),
                content: const Text('Are you sure you want to logout?'),
                actions: [
                  TextButton(
                    onPressed: () => Navigator.of(context).pop(false),
                    child: const Text(
                      'Cancel',
                      style: TextStyle(color: Colors.grey),
                    ),
                  ),
                  ElevatedButton(
                    style: ElevatedButton.styleFrom(
                      backgroundColor: Theme.of(context).colorScheme.primary,
                      foregroundColor: Colors.white,
                    ),
                    onPressed: () => Navigator.of(context).pop(true),
                    child: const Text('Logout'),
                  ),
                ],
              );
            },
          ) ??
          false;

      if (!shouldLogout) return;

      // Sign out from Firebase Auth
      await FirebaseAuth.instance.signOut();

      // Sign out from Google if logged in with Google
      await GoogleSignIn().signOut();

      // Clear stored authentication state
      await StorageService.clearUserType();

      // Navigate back to login screen
      if (context.mounted) {
        Navigator.of(context).pushAndRemoveUntil(
          MaterialPageRoute(builder: (context) => const LoginPage()),
          (route) => false,
        );
      }
    } catch (e) {
      print("Logout error: $e");
      if (context.mounted) {
        ScaffoldMessenger.of(context).showSnackBar(
          SnackBar(
            content: Text('Error logging out: $e'),
            backgroundColor: Colors.red,
          ),
        );
      }
    }
  }

  @override
  Widget build(BuildContext context) {
    return Scaffold(
      body: Container(
        decoration: BoxDecoration(
          gradient: LinearGradient(
            begin: Alignment.topCenter,
            end: Alignment.bottomCenter,
            colors: [
              Theme.of(context).colorScheme.primary,
              Theme.of(context).colorScheme.primary.withOpacity(0.8),
              Theme.of(context).scaffoldBackgroundColor,
            ],
            stops: const [0.0, 0.3, 1.0],
          ),
        ),
        child: SafeArea(
          child: Column(
            children: [
              // Top bar with notification and logout buttons
              Padding(
                padding: const EdgeInsets.symmetric(
                    horizontal: 20.0, vertical: 12.0),
                child: Row(
                  mainAxisAlignment: MainAxisAlignment.end,
                  children: [
                    // Notification icon
                    const NotificationAppBarIcon(
                      iconColor: Colors.white,
                      forceUserRole: UserRole.seller,
                    ),
                    const SizedBox(width: 8),
                    // Logout button
                    IconButton(
                      icon: const Icon(Icons.logout,
                          color: Colors.white, size: 28),
                      tooltip: 'Logout',
                      onPressed: () => _logout(context),
                    ),
                  ],
                ),
              ),
              // Content Area
              Expanded(
                child: Padding(
                  padding: const EdgeInsets.all(20.0),
                  child: SingleChildScrollView(
                    child: Column(
                      crossAxisAlignment: CrossAxisAlignment.start,
                      children: [
                      const SizedBox(height: 20),
                      Text(
                        'Quick Actions',
                        style: GoogleFonts.playfairDisplay(
                          fontSize: 20,
                          fontWeight: FontWeight.w600,
                          color: Theme.of(context).colorScheme.primary,
                        ),
                      ),
                      const SizedBox(height: 20),

                      // Action Buttons Row 1
                      Row(
                        children: [
                          Expanded(
                            child: _buildActionButton(
                              context,
                              'My Store',
                              Icons.storefront,
                              () {
                                Navigator.push(
                                  context,
                                  MaterialPageRoute(
                                    builder: (context) => const MyStoreScreen(),
                                  ),
                                );
                              },
                            ),
                          ),
                          const SizedBox(width: 12),
                          Expanded(
                            child: _buildActionButton(
                              context,
                              'Requests',
                              Icons.assignment,
                              () {
                                Navigator.push(
                                  context,
                                  MaterialPageRoute(
                                    builder: (context) =>
                                        const SellerRequestsScreen(),
                                  ),
                                );
                              },
                            ),
                          ),
                        ],
                      ),
                      const SizedBox(height: 12),

                      // Action Buttons Row 3 - Artisan's Legacy
                      Row(
                        children: [
                          Expanded(
                            child: _buildActionButton(
                              context,
                              'Artisan\'s Legacy',
                              Icons.auto_stories,
                              () {
                                _showArtisanLegacyDialog(context);
                              },
                            ),
                          ),
                          const SizedBox(width: 12),
                          Expanded(
                            child: _buildActionButton(
                              context,
                              'Product Listing',
                              Icons.auto_awesome,
                              () {
                                Navigator.push(
                                  context,
                                  MaterialPageRoute(
                                    builder: (context) =>
                                        const EnhancedProductListingPage(),
                                  ),
                                );
                              },
                            ),
                          ),
                        ],
                      ),
                      const SizedBox(height: 12),

                      // Action Buttons Row 4 - Living Workshop
                      SizedBox(
                        width: double.infinity,
                        child: _buildActionButton(
                          context,
                          'Living Workshop',
                          Icons.vrpano,
                          () {
                            Navigator.push(
                              context,
                              MaterialPageRoute(
                                builder: (context) =>
                                    const ArtisanMediaUploadScreen(),
                              ),
                            );
                          },
                        ),
                      ),
                      const SizedBox(height: 12),

                      // Dynamic Store Button (Test Store / Edit Store)
                      SizedBox(
                        width: double.infinity,
                        child: _buildActionButton(
                          context,
                          _storeData == null ? 'Test Store' : 'Edit Store',
                          _storeData == null ? Icons.science : Icons.edit,
                          () {
                            Navigator.push(
                              context,
                              MaterialPageRoute(
                                builder: (context) =>
                                    const TestStoreCreationScreen(),
                              ),
                            );
                          },
                        ),
                      ),

                      const SizedBox(height: 30),

                      // Stats Cards
                      Text(
                        'Overview',
                        style: GoogleFonts.playfairDisplay(
                          fontSize: 20,
                          fontWeight: FontWeight.w600,
                          color: Theme.of(context).colorScheme.primary,
                        ),
                      ),
                      const SizedBox(height: 16),
                      Row(
                        children: [
                          Expanded(
                            child: _buildStatsCard(
                              context,
                              'Total Products',
                              '0',
                              Icons.inventory,
                            ),
                          ),
                          const SizedBox(width: 12),
                          Expanded(
                            child: _buildStatsCard(
                              context,
                              'Total Sales',
                              '₹0',
                              Icons.attach_money,
                            ),
                          ),
                        ],
                      ),
                      const SizedBox(height: 12),
                      Row(
                        children: [
                          Expanded(
                            child: _buildStatsCard(
                              context,
                              'Orders',
                              '0',
                              Icons.shopping_bag,
                              onTap: () {
                                Navigator.push(
                                  context,
                                  MaterialPageRoute(
                                    builder: (context) =>
                                        const SellerOrdersPage(),
                                  ),
                                );
                              },
                            ),
                          ),
                          const SizedBox(width: 12),
                          Expanded(
                            child: _buildStatsCard(
                              context,
                              'Requests',
                              '0',
                              Icons.assignment,
                              onTap: () {
                                Navigator.push(
                                  context,
                                  MaterialPageRoute(
                                    builder: (context) =>
                                        const SellerRequestsScreen(),
                                  ),
                                );
                              },
                            ),
                          ),
                        ],
                      ),
                    ],
                  ),
                ),
                ),
              ),
            ],
          ),
        ),
      ),
      // Floating Action Button for quick access to requests
      floatingActionButton: FloatingActionButton.extended(
        onPressed: () {
          Navigator.push(
            context,
            MaterialPageRoute(
              builder: (context) => const SellerRequestsScreen(),
            ),
          );
        },
        backgroundColor: Theme.of(context).colorScheme.primary,
        foregroundColor: Colors.white,
        icon: const Icon(Icons.assignment),
        label: const Text('View Requests'),
        tooltip: 'View Craft Requests',
      ),
    );
  }

  void _showArtisanLegacyDialog(BuildContext context) async {
    final user = FirebaseAuth.instance.currentUser;
    if (user == null) {
      ScaffoldMessenger.of(context).showSnackBar(
        const SnackBar(content: Text('Please login first')),
      );
      return;
    }

    // Get user's products
    try {
      final QuerySnapshot snapshot = await FirebaseFirestore.instance
          .collection('products')
          .where('artisanId', isEqualTo: user.uid)
          .where('isActive', isEqualTo: true)
          .get();

      if (snapshot.docs.isEmpty) {
        ScaffoldMessenger.of(context).showSnackBar(
          const SnackBar(
            content: Text(
                'You need to create products first before adding Artisan Legacy stories'),
          ),
        );
        return;
      }

      // Show product selection dialog
      final products = snapshot.docs
          .map((doc) => Product.fromMap(
              {...doc.data() as Map<String, dynamic>, 'id': doc.id}))
          .toList();

      showDialog(
        context: context,
        builder: (context) => AlertDialog(
          shape:
              RoundedRectangleBorder(borderRadius: BorderRadius.circular(16)),
          title: Row(
            children: [
              const Icon(Icons.auto_stories, color: Color(0xFF8B6914)),
              const SizedBox(width: 8),
              Text(
                'Select Product',
                style: GoogleFonts.playfairDisplay(
                  color: const Color(0xFF2C1810),
                  fontWeight: FontWeight.bold,
                ),
              ),
            ],
          ),
          content: SizedBox(
            width: double.maxFinite,
            child: ListView.builder(
              shrinkWrap: true,
              itemCount: products.length,
              itemBuilder: (context, index) {
                final product = products[index];
                final hasStory = product.artisanLegacyStory != null;

                return ListTile(
                  leading: ClipRRect(
                    borderRadius: BorderRadius.circular(8),
                    child: Image.network(
                      product.imageUrl,
                      width: 50,
                      height: 50,
                      fit: BoxFit.cover,
                      errorBuilder: (context, error, stackTrace) => Container(
                        width: 50,
                        height: 50,
                        color: Colors.grey.shade300,
                        child: const Icon(Icons.image, color: Colors.grey),
                      ),
                    ),
                  ),
                  title: Text(
                    product.name,
                    style: GoogleFonts.inter(fontWeight: FontWeight.w600),
                  ),
                  subtitle: Text(
                    hasStory ? 'Story already created' : 'No story yet',
                    style: TextStyle(
                      color: hasStory ? Colors.green : Colors.orange,
                      fontSize: 12,
                    ),
                  ),
                  trailing: Icon(
                    hasStory ? Icons.edit : Icons.add,
                    color: const Color(0xFF8B6914),
                  ),
                  onTap: () {
                    Navigator.of(context).pop();
                    Navigator.push(
                      context,
                      MaterialPageRoute(
                        builder: (context) =>
                            EditArtisanStoryScreen(product: product),
                      ),
                    );
                  },
                );
              },
            ),
          ),
          actions: [
            TextButton(
              onPressed: () => Navigator.of(context).pop(),
              child: const Text('Cancel'),
            ),
          ],
        ),
      );
    } catch (e) {
      ScaffoldMessenger.of(context).showSnackBar(
        SnackBar(content: Text('Error loading products: $e')),
      );
    }
  }

  Widget _buildActionButton(
    BuildContext context,
    String title,
    IconData icon,
    VoidCallback onPressed,
  ) {
    return SizedBox(
      height: 100,
      child: ElevatedButton(
        onPressed: onPressed,
        style: ElevatedButton.styleFrom(
          backgroundColor: Colors.white,
          foregroundColor: Theme.of(context).colorScheme.primary,
          elevation: 8,
          shadowColor: Colors.black.withOpacity(0.3),
          shape: RoundedRectangleBorder(
            borderRadius: BorderRadius.circular(16),
            side: BorderSide(
              color: Theme.of(context).colorScheme.secondary.withOpacity(0.3),
            ),
          ),
          padding: const EdgeInsets.all(16),
        ),
        child: Column(
          mainAxisAlignment: MainAxisAlignment.center,
          children: [
            Container(
              padding: const EdgeInsets.all(8),
              decoration: BoxDecoration(
                color: Theme.of(context).colorScheme.primary.withOpacity(0.1),
                borderRadius: BorderRadius.circular(8),
              ),
              child: Icon(
                icon,
                size: 24,
                color: Theme.of(context).colorScheme.primary,
              ),
            ),
            const SizedBox(height: 8),
            Text(
              title,
              style: const TextStyle(
                fontSize: 12,
                fontWeight: FontWeight.w600,
              ),
              textAlign: TextAlign.center,
            ),
          ],
        ),
      ),
    );
  }

  Widget _buildStatsCard(
    BuildContext context,
    String title,
    String value,
    IconData icon, {
    VoidCallback? onTap,
  }) {
    Widget cardContent = Container(
      padding: const EdgeInsets.all(16),
      decoration: BoxDecoration(
        color: Colors.white,
        borderRadius: BorderRadius.circular(16),
        border: Border.all(
          color: Theme.of(context).colorScheme.secondary.withOpacity(0.2),
        ),
        boxShadow: [
          BoxShadow(
            color: Colors.black.withOpacity(0.1),
            blurRadius: 8,
            spreadRadius: 1,
            offset: const Offset(0, 2),
          ),
        ],
      ),
      child: Column(
        crossAxisAlignment: CrossAxisAlignment.start,
        children: [
          Row(
            mainAxisAlignment: MainAxisAlignment.spaceBetween,
            children: [
              Icon(
                icon,
                color: Theme.of(context).colorScheme.secondary,
                size: 20,
              ),
              Text(
                value,
                style: TextStyle(
                  fontSize: 18,
                  fontWeight: FontWeight.bold,
                  color: Theme.of(context).colorScheme.primary,
                ),
              ),
            ],
          ),
          const SizedBox(height: 8),
          Text(
            title,
            style: TextStyle(
              fontSize: 12,
              color: Colors.grey[600],
              fontWeight: FontWeight.w500,
            ),
          ),
        ],
      ),
    );

    // If onTap is provided, wrap with GestureDetector for clickability
    if (onTap != null) {
      return GestureDetector(
        onTap: onTap,
        child: cardContent,
      );
    }

    return cardContent;
  }
}<|MERGE_RESOLUTION|>--- conflicted
+++ resolved
@@ -613,35 +613,7 @@
                       Navigator.push(
                         context,
                         MaterialPageRoute(
-<<<<<<< HEAD
-                          builder: (context) =>
-                              const StoreAudioManagementPage(),
-                        ),
-                      );
-                    },
-                    icon: const Icon(Icons.record_voice_over, size: 18),
-                    label: const Text('Audio Story'),
-                    style: ElevatedButton.styleFrom(
-                      backgroundColor: const Color(0xFF2C1810),
-                      foregroundColor: Colors.white,
-                      padding: const EdgeInsets.symmetric(
-                          horizontal: 16, vertical: 8),
-                      shape: RoundedRectangleBorder(
-                        borderRadius: BorderRadius.circular(8),
-                      ),
-                    ),
-                  ),
-                  const SizedBox(width: 8),
-                  ElevatedButton.icon(
-                    onPressed: () {
-                      Navigator.push(
-                        context,
-                        MaterialPageRoute(
-                          builder: (context) =>
-                              const EnhancedProductListingPage(),
-=======
                           builder: (context) => const EnhancedProductListingPage(),
->>>>>>> 24f05511
                         ),
                       );
                     },
@@ -1040,19 +1012,6 @@
                       ),
                     ),
                   // Edit button
-<<<<<<< HEAD
-                  TextButton.icon(
-                    onPressed: () => _editProduct(product),
-                    icon: const Icon(Icons.edit, size: 16),
-                    label: const Text('Edit'),
-                    style: TextButton.styleFrom(
-                      foregroundColor: const Color(0xFF2C1810),
-                      padding: const EdgeInsets.symmetric(
-                          horizontal: 8, vertical: 4),
-                      minimumSize: const Size(60, 28),
-                      shape: RoundedRectangleBorder(
-                        borderRadius: BorderRadius.circular(6),
-=======
                   SizedBox(
                     height: 32,
                     child: TextButton.icon(
@@ -1066,24 +1025,10 @@
                           borderRadius: BorderRadius.circular(6),
                           side: BorderSide(color: const Color(0xFF2C1810).withOpacity(0.3)),
                         ),
->>>>>>> 24f05511
                       ),
                     ),
                   ),
                   // Delete button
-<<<<<<< HEAD
-                  TextButton.icon(
-                    onPressed: () => _deleteProduct(product),
-                    icon: const Icon(Icons.delete, size: 16),
-                    label: const Text('Delete'),
-                    style: TextButton.styleFrom(
-                      foregroundColor: Colors.red.shade600,
-                      padding: const EdgeInsets.symmetric(
-                          horizontal: 8, vertical: 4),
-                      minimumSize: const Size(60, 28),
-                      shape: RoundedRectangleBorder(
-                        borderRadius: BorderRadius.circular(6),
-=======
                   SizedBox(
                     height: 32,
                     child: TextButton.icon(
@@ -1097,7 +1042,6 @@
                           borderRadius: BorderRadius.circular(6),
                           side: BorderSide(color: Colors.red.shade600.withOpacity(0.3)),
                         ),
->>>>>>> 24f05511
                       ),
                     ),
                   ),
