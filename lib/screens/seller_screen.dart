// ignore_for_file: unused_field

import 'package:arti/screens/enhanced_seller_orders_page.dart';
import 'package:arti/services/storage_service.dart';
import 'package:arti/services/product_database_service.dart';
import 'package:arti/models/product.dart';
import 'package:arti/widgets/notification_app_bar_icon.dart';
import 'package:arti/notifications/models/notification_type.dart';
import 'package:arti/widgets/review_widgets.dart';
import 'package:arti/screens/product_reviews_management_screen.dart';
import 'package:flutter/material.dart';
import 'package:google_fonts/google_fonts.dart';
import 'package:cloud_firestore/cloud_firestore.dart';
import 'package:firebase_auth/firebase_auth.dart';
import 'package:google_sign_in/google_sign_in.dart';
import 'package:fl_chart/fl_chart.dart';
import 'package:intl/intl.dart';
import 'add_product_screen.dart';
import '../ref/test_store_creation.dart';
import 'enhanced_product_listing_page.dart';
import 'login_screen.dart';
import 'craft_it/seller_view.dart';
import 'edit_artisan_story_screen.dart';
import 'admin/product_migration_screen.dart';
import 'product_migration_page.dart';
import 'artisan_media_upload_screen.dart';
import '../services/order_service.dart';
import 'collaboration/seller_collaboration_screen.dart';

class MyStoreScreen extends StatefulWidget {
  const MyStoreScreen({Key? key}) : super(key: key);
  @override
  State<MyStoreScreen> createState() => _MyStoreScreenState();
}

class _MyStoreScreenState extends State<MyStoreScreen> {
  bool _isLoading = true;
  Map<String, dynamic>? _storeData;
  final OrderService _orderService = OrderService();
  final ProductDatabaseService _productService = ProductDatabaseService();
  int _orderCount = 0;

  @override
  void initState() {
    super.initState();
    _loadStoreData();
    _loadOrderCount();
    _saveCurrentScreen();
  }

  Future<void> _saveCurrentScreen() async {
    try {
      await StorageService.saveCurrentScreen('seller');
    } catch (e) {
      print('Error saving current screen: $e');
    }
  }

  Future<void> _loadStoreData() async {
    try {
      final user = FirebaseAuth.instance.currentUser;
      if (user != null) {
        final storeDoc = await FirebaseFirestore.instance
            .collection('stores')
            .doc(user.uid)
            .get();

        if (storeDoc.exists) {
          setState(() {
            _storeData = storeDoc.data();
            _isLoading = false;
          });
        } else {
          setState(() {
            _isLoading = false;
          });
        }
      }
    } catch (e) {
      setState(() {
        _isLoading = false;
      });
      ScaffoldMessenger.of(context).showSnackBar(
        SnackBar(
          content: Text('Error loading store: $e'),
          backgroundColor: Colors.red,
        ),
      );
    }
  }

  Future<void> _loadOrderCount() async {
    try {
      final user = FirebaseAuth.instance.currentUser;
      if (user != null) {
        // Listen to the stream and get the first result
        _orderService.getSellerOrders().listen((orders) {
          if (mounted) {
            setState(() {
              _orderCount = orders.length;
            });
          }
        }).onError((error) {
          print('Error loading order count: $error');
        });
      }
    } catch (e) {
      print('Error loading order count: $e');
      // Keep _orderCount as 0 if there's an error
    }
  }

  String get orderCountText => _orderCount.toString();

  // Edit product functionality
  Future<void> _editProduct(Map<String, dynamic> productData) async {
    try {
      // Convert Map to Product object
      final product = _mapToProduct(productData);

      // Navigate to the enhanced product listing page with the product data
      final result = await Navigator.push(
        context,
        MaterialPageRoute(
          builder: (context) => EnhancedProductListingPage(product: product),
        ),
      );

      // Refresh the products list if the product was updated
      if (result == true) {
        _showSnackBar('Product updated successfully!');
      }
    } catch (e) {
      _showSnackBar('Error editing product: $e', isError: true);
    }
  }

  // Delete product functionality - Enhanced with ProductDatabaseService
  Future<void> _deleteProduct(Map<String, dynamic> productData) async {
    // Show confirmation dialog
    bool shouldDelete = await showDialog<bool>(
          context: context,
          barrierDismissible: true,
          builder: (BuildContext context) {
            return AlertDialog(
              shape: RoundedRectangleBorder(
                borderRadius: BorderRadius.circular(16),
              ),
              title: Row(
                children: [
                  Icon(Icons.warning, color: Colors.red.shade600, size: 24),
                  const SizedBox(width: 8),
                  const Expanded(
                    child: Text(
                      'Delete Product',
                      style: TextStyle(
                        fontSize: 18,
                        fontWeight: FontWeight.bold,
                      ),
                    ),
                  ),
                ],
              ),
              content: Column(
                mainAxisSize: MainAxisSize.min,
                crossAxisAlignment: CrossAxisAlignment.start,
                children: [
                  Text(
                    'Are you sure you want to delete "${productData['name']}"?',
                    style: const TextStyle(fontSize: 16),
                  ),
                  const SizedBox(height: 12),
                  Container(
                    padding: const EdgeInsets.all(12),
                    decoration: BoxDecoration(
                      color: Colors.red.shade50,
                      borderRadius: BorderRadius.circular(8),
                      border: Border.all(color: Colors.red.shade200),
                    ),
                    child: Row(
                      children: [
                        Icon(Icons.info, color: Colors.red.shade600, size: 16),
                        const SizedBox(width: 8),
                        const Expanded(
                          child: Text(
                            'This action cannot be undone. All product data, images, and associated information will be permanently deleted.',
                            style: TextStyle(fontSize: 12),
                          ),
                        ),
                      ],
                    ),
                  ),
                ],
              ),
              actions: [
                TextButton(
                  onPressed: () => Navigator.of(context).pop(false),
                  child: const Text(
                    'Cancel',
                    style: TextStyle(color: Colors.grey),
                  ),
                ),
                ElevatedButton(
                  style: ElevatedButton.styleFrom(
                    backgroundColor: Colors.red.shade600,
                    foregroundColor: Colors.white,
                  ),
                  onPressed: () => Navigator.of(context).pop(true),
                  child: const Text('Delete'),
                ),
              ],
            );
          },
        ) ??
        false;

    if (!shouldDelete) return;

    try {
      // Show loading indicator
      _showSnackBar('Deleting product...');

      // Use the enhanced ProductDatabaseService for secure deletion
      final success = await _productService.deleteProduct(productData['id']);

      if (success) {
        _showSnackBar('Product "${productData['name']}" deleted successfully!');
      } else {
        _showSnackBar('Failed to delete product. Please try again.',
            isError: true);
      }
    } catch (e) {
      _showSnackBar('Error deleting product: $e', isError: true);
    }
  }

  // Helper method to convert Map to Product object
  Product _mapToProduct(Map<String, dynamic> data) {
    return Product(
      id: data['id'] ?? '',
      artisanId: data['artisanId'] ?? '',
      artisanName: data['artisanName'] ?? '',
      name: data['name'] ?? '',
      description: data['description'] ?? '',
      category: data['category'] ?? '',
      price: (data['price'] as num?)?.toDouble() ?? 0.0,
      materials: data['materials'] is List
          ? List<String>.from(data['materials'])
          : (data['materials'] as String?)
                  ?.split(',')
                  .map((s) => s.trim())
                  .toList() ??
              [],
      craftingTime: data['craftingTime'] ?? '',
      dimensions: data['dimensions'] ?? '',
      imageUrl: data['imageUrl'] ?? '',
      imageUrls:
          data['imageUrls'] is List ? List<String>.from(data['imageUrls']) : [],
      videoUrl: data['videoUrl'],
      createdAt: data['createdAt'] is Timestamp
          ? (data['createdAt'] as Timestamp).toDate()
          : DateTime.now(),
      updatedAt: data['updatedAt'] is Timestamp
          ? (data['updatedAt'] as Timestamp).toDate()
          : DateTime.now(),
      stockQuantity: data['stockQuantity'] ?? 0,
      tags: data['tags'] is List ? List<String>.from(data['tags']) : [],
      careInstructions: data['careInstructions'],
      aiAnalysis: data['aiAnalysis'] is Map
          ? Map<String, dynamic>.from(data['aiAnalysis'])
          : null,
      audioStoryUrl: data['audioStoryUrl'],
      audioStoryTranscription: data['audioStoryTranscription'],
      audioStoryTranslations: data['audioStoryTranslations'] is Map
          ? Map<String, String>.from(data['audioStoryTranslations'])
          : null,
    );
  }

  // Helper method to show snack bar messages
  void _showSnackBar(String message, {bool isError = false}) {
    if (mounted) {
      ScaffoldMessenger.of(context).showSnackBar(
        SnackBar(
          content: Text(message),
          backgroundColor: isError ? Colors.red : const Color(0xFFD4AF37),
          duration: const Duration(seconds: 3),
        ),
      );
    }
  }

  // View product reviews
  Future<void> _viewProductReviews(Map<String, dynamic> productData) async {
    try {
      // Convert Map to Product object
      final product = _mapToProduct(productData);
      
      // Navigate to the Product Reviews Management screen
      Navigator.push(
        context,
        MaterialPageRoute(
          builder: (context) => ProductReviewsManagementScreen(
            product: product,
          ),
        ),
      );
    } catch (e) {
      _showSnackBar('Error viewing reviews: $e', isError: true);
    }
  }

  Future<void> _logout() async {
    try {
      // Show confirmation dialog
      bool shouldLogout = await showDialog<bool>(
            context: context,
            barrierDismissible: true,
            builder: (BuildContext context) {
              return AlertDialog(
                title: const Text(
                  'Logout',
                  style: TextStyle(
                    color: Color(0xFF2C1810),
                    fontWeight: FontWeight.bold,
                  ),
                ),
                content: const Text('Are you sure you want to logout?'),
                actions: [
                  TextButton(
                    onPressed: () => Navigator.of(context).pop(false),
                    child: const Text(
                      'Cancel',
                      style: TextStyle(color: Colors.grey),
                    ),
                  ),
                  ElevatedButton(
                    style: ElevatedButton.styleFrom(
                      backgroundColor: const Color(0xFF2C1810),
                      foregroundColor: Colors.white,
                    ),
                    onPressed: () => Navigator.of(context).pop(true),
                    child: const Text('Logout'),
                  ),
                ],
              );
            },
          ) ??
          false;

      if (!shouldLogout) return;

      // Sign out from Firebase Auth
      await FirebaseAuth.instance.signOut();

      // Sign out from Google if logged in with Google
      await GoogleSignIn().signOut();

      // Clear stored authentication state
      await StorageService.clearUserType();

      // Navigate back to login screen
      if (mounted) {
        Navigator.of(context).pushAndRemoveUntil(
          MaterialPageRoute(builder: (context) => const LoginPage()),
          (route) => false,
        );
      }
    } catch (e) {
      print("Logout error: $e");
      if (mounted) {
        ScaffoldMessenger.of(context).showSnackBar(
          SnackBar(
            content: Text('Error logging out: $e'),
            backgroundColor: Colors.red,
          ),
        );
      }
    }
  }

  @override
  Widget build(BuildContext context) {
    return Scaffold(
      backgroundColor: Colors.grey[50],
      appBar: AppBar(
        title: Text(
          'My Store',
          style: GoogleFonts.playfairDisplay(
            fontSize: 24,
            fontWeight: FontWeight.bold,
            color: const Color(0xFF2C1810),
          ),
        ),
        backgroundColor: Colors.white,
        elevation: 0,
        iconTheme: const IconThemeData(color: Color(0xFF2C1810)),
        actions: [
          if (_storeData != null) // Only show migrate button if store exists
            Padding(
              padding: const EdgeInsets.all(8.0),
              child: ElevatedButton.icon(
                onPressed: () {
                  Navigator.push(
                    context,
                    MaterialPageRoute(
                      builder: (context) => const ProductMigrationPage(),
                    ),
                  );
                },
                icon: const Icon(Icons.cloud_upload, size: 18),
                label: const Text('Migrate'),
                style: ElevatedButton.styleFrom(
                  backgroundColor: const Color(0xFF4CAF50),
                  foregroundColor: Colors.white,
                  padding:
                      const EdgeInsets.symmetric(horizontal: 16, vertical: 8),
                  shape: RoundedRectangleBorder(
                    borderRadius: BorderRadius.circular(8),
                  ),
                ),
              ),
            ),
        ],
      ),
      body: _isLoading
          ? const Center(child: CircularProgressIndicator())
          : _storeData == null
              ? _buildNoStoreView()
              : _buildStoreView(),
    );
  }

  Widget _buildNoStoreView() {
    return Center(
      child: Column(
        mainAxisAlignment: MainAxisAlignment.center,
        children: [
          Icon(
            Icons.store_mall_directory_outlined,
            size: 100,
            color: Colors.grey[400],
          ),
          const SizedBox(height: 20),
          Text(
            'No Store Created Yet',
            style: GoogleFonts.playfairDisplay(
              fontSize: 24,
              fontWeight: FontWeight.bold,
              color: const Color(0xFF2C1810),
            ),
          ),
          const SizedBox(height: 10),
          Text(
            'Create your store to start selling your amazing products',
            style: GoogleFonts.inter(
              fontSize: 16,
              color: Colors.grey[600],
            ),
            textAlign: TextAlign.center,
          ),
          const SizedBox(height: 30),
          ElevatedButton.icon(
            onPressed: () {
              Navigator.push(
                context,
                MaterialPageRoute(
                  builder: (context) => const AddProductScreen(),
                ),
              );
            },
            icon: const Icon(Icons.add_business),
            label: const Text('Create My Store'),
            style: ElevatedButton.styleFrom(
              backgroundColor: const Color(0xFF2C1810),
              foregroundColor: Colors.white,
              padding: const EdgeInsets.symmetric(horizontal: 30, vertical: 15),
              shape: RoundedRectangleBorder(
                borderRadius: BorderRadius.circular(12),
              ),
            ),
          ),
        ],
      ),
    );
  }

  Widget _buildStoreView() {
    return SingleChildScrollView(
      padding: const EdgeInsets.all(20),
      child: Column(
        crossAxisAlignment: CrossAxisAlignment.start,
        children: [
          // Store Header
          Container(
            padding: const EdgeInsets.all(20),
            decoration: BoxDecoration(
              color: Colors.white,
              borderRadius: BorderRadius.circular(15),
              boxShadow: [
                BoxShadow(
                  color: Colors.grey.withOpacity(0.1),
                  spreadRadius: 0,
                  blurRadius: 10,
                  offset: const Offset(0, 5),
                ),
              ],
            ),
            child: Column(
              crossAxisAlignment: CrossAxisAlignment.start,
              children: [
                Row(
                  children: [
                    // Store Image
                    Container(
                      width: 80,
                      height: 80,
                      decoration: BoxDecoration(
                        borderRadius: BorderRadius.circular(12),
                        color: Colors.grey[200],
                      ),
                      child: _storeData!['imageUrl'] != null &&
                              _storeData!['imageUrl'].isNotEmpty
                          ? ClipRRect(
                              borderRadius: BorderRadius.circular(12),
                              child: Image.network(
                                _storeData!['imageUrl'],
                                fit: BoxFit.cover,
                              ),
                            )
                          : Icon(
                              Icons.store,
                              size: 40,
                              color: Colors.grey[400],
                            ),
                    ),
                    const SizedBox(width: 16),
                    Expanded(
                      child: Column(
                        crossAxisAlignment: CrossAxisAlignment.start,
                        children: [
                          Text(
                            _storeData!['storeName'] ?? 'Unknown Store',
                            style: GoogleFonts.playfairDisplay(
                              fontSize: 20,
                              fontWeight: FontWeight.bold,
                              color: const Color(0xFF2C1810),
                            ),
                          ),
                          const SizedBox(height: 4),
                          Text(
                            _storeData!['storeType'] ?? '',
                            style: GoogleFonts.inter(
                              fontSize: 14,
                              color: Colors.grey[600],
                            ),
                          ),
                          const SizedBox(height: 8),
                          Row(
                            children: [
                              Icon(Icons.phone,
                                  size: 16, color: Colors.grey[600]),
                              const SizedBox(width: 4),
                              Text(
                                _storeData!['contactNumber'] ?? '',
                                style: TextStyle(
                                  fontSize: 12,
                                  color: Colors.grey[600],
                                ),
                              ),
                            ],
                          ),
                        ],
                      ),
                    ),
                  ],
                ),
                const SizedBox(height: 16),
                Text(
                  _storeData!['description'] ?? '',
                  style: GoogleFonts.inter(
                    fontSize: 14,
                    color: Colors.grey[700],
                    height: 1.4,
                  ),
                ),
              ],
            ),
          ),
        
          const SizedBox(height: 20),

          // Revenue Analytics Section
          _buildRevenueAnalyticsSection(),

          const SizedBox(height: 20),

          // Products Section
          Row(
            mainAxisAlignment: MainAxisAlignment.spaceBetween,
            children: [
              Text(
                'My Products',
                style: GoogleFonts.playfairDisplay(
                  fontSize: 20,
                  fontWeight: FontWeight.bold,
                  color: const Color(0xFF2C1810),
                ),
              ),
              Row(
                children: [
                  ElevatedButton.icon(
                    onPressed: () {
                      Navigator.push(
                        context,
                        MaterialPageRoute(
<<<<<<< HEAD
                          builder: (context) =>
                              const StoreAudioManagementPage(),
                        ),
                      );
                    },
                    icon: const Icon(Icons.record_voice_over, size: 18),
                    label: const Text('Audio Story'),
                    style: ElevatedButton.styleFrom(
                      backgroundColor: const Color(0xFF2C1810),
                      foregroundColor: Colors.white,
                      padding: const EdgeInsets.symmetric(
                          horizontal: 16, vertical: 8),
                      shape: RoundedRectangleBorder(
                        borderRadius: BorderRadius.circular(8),
                      ),
                    ),
                  ),
                  const SizedBox(width: 8),
                  ElevatedButton.icon(
                    onPressed: () {
                      Navigator.push(
                        context,
                        MaterialPageRoute(
                          builder: (context) =>
                              const EnhancedProductListingPage(),
=======
                          builder: (context) => const EnhancedProductListingPage(),
>>>>>>> 4f86804e
                        ),
                      );
                    },
                    icon: const Icon(Icons.add, size: 18),
                    label: const Text('Add Product'),
                    style: ElevatedButton.styleFrom(
                      backgroundColor: const Color(0xFFD4AF37),
                      foregroundColor: Colors.white,
                      padding: const EdgeInsets.symmetric(
                          horizontal: 16, vertical: 8),
                      shape: RoundedRectangleBorder(
                        borderRadius: BorderRadius.circular(8),
                      ),
                    ),
                  ),
                  const SizedBox(width: 8),
                  ElevatedButton.icon(
                    onPressed: () {
                      Navigator.push(
                        context,
                        MaterialPageRoute(
                          builder: (context) => const SellerOrdersPage(),
                        ),
                      );
                    },
                    icon: const Icon(Icons.list_alt, size: 18),
                    label: const Text('Orders'),
                    style: ElevatedButton.styleFrom(
                      backgroundColor: const Color(0xFF8B4513),
                      foregroundColor: Colors.white,
                      padding: const EdgeInsets.symmetric(
                          horizontal: 16, vertical: 8),
                      shape: RoundedRectangleBorder(
                        borderRadius: BorderRadius.circular(8),
                      ),
                    ),
                  ),
                  const SizedBox(width: 8),
                  ElevatedButton.icon(
                    onPressed: () {
                      Navigator.push(
                        context,
                        MaterialPageRoute(
                          builder: (context) => const ProductMigrationScreen(),
                        ),
                      );
                    },
                    icon: const Icon(Icons.cloud_upload, size: 18),
                    label: const Text('Migrate'),
                    style: ElevatedButton.styleFrom(
                      backgroundColor: const Color(0xFF4CAF50),
                      foregroundColor: Colors.white,
                      padding: const EdgeInsets.symmetric(
                          horizontal: 16, vertical: 8),
                      shape: RoundedRectangleBorder(
                        borderRadius: BorderRadius.circular(8),
                      ),
                    ),
                  ),
                ],
              ),
            ],
          ),
          const SizedBox(height: 16),

          // Products List
          StreamBuilder<QuerySnapshot>(
            stream: FirebaseFirestore.instance
                .collection('products')
                .where('artisanId',
                    isEqualTo: FirebaseAuth.instance.currentUser?.uid)
                .orderBy('createdAt', descending: true)
                .snapshots(),
            builder: (context, snapshot) {
              if (snapshot.connectionState == ConnectionState.waiting) {
                return const Center(child: CircularProgressIndicator());
              }

              if (!snapshot.hasData || snapshot.data!.docs.isEmpty) {
                return Container(
                  padding: const EdgeInsets.all(40),
                  decoration: BoxDecoration(
                    color: Colors.white,
                    borderRadius: BorderRadius.circular(15),
                    border: Border.all(color: Colors.grey[200]!),
                  ),
                  child: Column(
                    children: [
                      Icon(
                        Icons.inventory_outlined,
                        size: 60,
                        color: Colors.grey[400],
                      ),
                      const SizedBox(height: 16),
                      Text(
                        'No Products Yet',
                        style: GoogleFonts.playfairDisplay(
                          fontSize: 18,
                          fontWeight: FontWeight.bold,
                          color: Colors.grey[600],
                        ),
                      ),
                      const SizedBox(height: 8),
                      Text(
                        'Add your first product to start selling',
                        style: GoogleFonts.inter(
                          fontSize: 14,
                          color: Colors.grey[500],
                        ),
                      ),
                    ],
                  ),
                );
              }

              return ListView.builder(
                shrinkWrap: true,
                physics: const NeverScrollableScrollPhysics(),
                itemCount: snapshot.data!.docs.length,
                itemBuilder: (context, index) {
                  final product =
                      snapshot.data!.docs[index].data() as Map<String, dynamic>;
                  return _buildProductCard(product);
                },
              );
            },
          ),
        ],
      ),
    );
  }

  Widget _buildProductCard(Map<String, dynamic> product) {
    final bool isLowStock = (product['stockQuantity'] ?? 0) < 5;
    final bool isOutOfStock = (product['stockQuantity'] ?? 0) == 0;

    return Container(
      margin: const EdgeInsets.only(bottom: 12),
      padding: const EdgeInsets.all(16),
      decoration: BoxDecoration(
        color: Colors.white,
        borderRadius: BorderRadius.circular(12),
        border: Border.all(
          color: isOutOfStock
              ? Colors.red.shade200
              : isLowStock
                  ? Colors.orange.shade200
                  : Colors.grey.shade200,
          width: isOutOfStock || isLowStock ? 1.5 : 1,
        ),
        boxShadow: [
          BoxShadow(
            color: Colors.grey.withOpacity(0.1),
            spreadRadius: 0,
            blurRadius: 8,
            offset: const Offset(0, 2),
          ),
        ],
      ),
      child: Column(
        children: [
          Row(
            children: [
              // Product Image
              Container(
                width: 60,
                height: 60,
                decoration: BoxDecoration(
                  borderRadius: BorderRadius.circular(8),
                  color: Colors.grey[200],
                ),
                child: Stack(
                  children: [
                    ClipRRect(
                      borderRadius: BorderRadius.circular(8),
                      child: product['imageUrls'] != null &&
                              product['imageUrls'].isNotEmpty
                          ? Image.network(
                              product['imageUrls'][0],
                              fit: BoxFit.cover,
                              width: 60,
                              height: 60,
                              errorBuilder: (context, error, stackTrace) =>
                                  Icon(
                                Icons.image,
                                color: Colors.grey[400],
                              ),
                            )
                          : Icon(
                              Icons.image,
                              color: Colors.grey[400],
                            ),
                    ),
                    // Stock status indicator
                    if (isOutOfStock || isLowStock)
                      Positioned(
                        top: 4,
                        right: 4,
                        child: Container(
                          width: 12,
                          height: 12,
                          decoration: BoxDecoration(
                            color: isOutOfStock ? Colors.red : Colors.orange,
                            shape: BoxShape.circle,
                            border: Border.all(color: Colors.white, width: 1),
                          ),
                        ),
                      ),
                  ],
                ),
              ),
              const SizedBox(width: 16),
              Expanded(
                child: Column(
                  crossAxisAlignment: CrossAxisAlignment.start,
                  children: [
                    Row(
                      children: [
                        Expanded(
                          child: Text(
                            product['name'] ?? 'Unknown Product',
                            style: GoogleFonts.inter(
                              fontSize: 16,
                              fontWeight: FontWeight.w600,
                              color: const Color(0xFF2C1810),
                            ),
                            maxLines: 1,
                            overflow: TextOverflow.ellipsis,
                          ),
                        ),
                        // Status badge
                        if (isOutOfStock)
                          Container(
                            padding: const EdgeInsets.symmetric(
                                horizontal: 6, vertical: 2),
                            decoration: BoxDecoration(
                              color: Colors.red.shade100,
                              borderRadius: BorderRadius.circular(4),
                              border: Border.all(color: Colors.red.shade300),
                            ),
                            child: Text(
                              'Out of Stock',
                              style: TextStyle(
                                fontSize: 10,
                                fontWeight: FontWeight.w500,
                                color: Colors.red.shade700,
                              ),
                            ),
                          )
                        else if (isLowStock)
                          Container(
                            padding: const EdgeInsets.symmetric(
                                horizontal: 6, vertical: 2),
                            decoration: BoxDecoration(
                              color: Colors.orange.shade100,
                              borderRadius: BorderRadius.circular(4),
                              border: Border.all(color: Colors.orange.shade300),
                            ),
                            child: Text(
                              'Low Stock',
                              style: TextStyle(
                                fontSize: 10,
                                fontWeight: FontWeight.w500,
                                color: Colors.orange.shade700,
                              ),
                            ),
                          ),
                      ],
                    ),
                    const SizedBox(height: 4),
                    Text(
                      product['category'] ?? '',
                      style: TextStyle(
                        fontSize: 12,
                        color: Colors.grey[600],
                      ),
                    ),
                    const SizedBox(height: 4),
                    Row(
                      children: [
                        Text(
                          '₹${product['price'] ?? 0}',
                          style: GoogleFonts.inter(
                            fontSize: 16,
                            fontWeight: FontWeight.bold,
                            color: const Color(0xFFD4AF37),
                          ),
                        ),
                        const Spacer(),
                        Text(
                          'Stock: ${product['stockQuantity'] ?? 0}',
                          style: TextStyle(
                            fontSize: 12,
                            color: isOutOfStock
                                ? Colors.red.shade600
                                : isLowStock
                                    ? Colors.orange.shade600
                                    : Colors.grey[600],
                            fontWeight: isOutOfStock || isLowStock
                                ? FontWeight.w600
                                : FontWeight.normal,
                          ),
                        ),
                      ],
                    ),
                    const SizedBox(height: 6),
                    // Views and Likes Row (moved under price)
                    Row(
                      children: [
                        Icon(Icons.visibility, size: 14, color: Colors.grey[600]),
                        const SizedBox(width: 4),
                        Text(
                          '${product['views'] ?? 0} views',
                          style: TextStyle(
                            fontSize: 11,
                            color: Colors.grey[600],
                          ),
                        ),
                        const SizedBox(width: 12),
                        Icon(Icons.favorite, size: 14, color: Colors.grey[600]),
                        const SizedBox(width: 4),
                        Text(
                          '${product['likes'] ?? 0} likes',
                          style: TextStyle(
                            fontSize: 11,
                            color: Colors.grey[600],
                          ),
                        ),
                      ],
                    ),
                  ],
                ),
              ),
            ],
          ),
          const SizedBox(height: 12),
          // Rating and action buttons section
          Column(
            crossAxisAlignment: CrossAxisAlignment.start,
            children: [
              // Rating Row (if rating exists)
              if (product['rating'] != null && (product['rating'] as double) > 0) ...[
                Row(
                  children: [
                    StarRating(
                      rating: (product['rating'] as double? ?? 0.0),
                      size: 14,
                      showText: false,
                      activeColor: const Color(0xFFD4AF37),
                    ),
                    const SizedBox(width: 6),
                    Text(
                      '${(product['rating'] as double? ?? 0.0).toStringAsFixed(1)}',
                      style: GoogleFonts.inter(
                        fontSize: 11,
                        fontWeight: FontWeight.w600,
                        color: Colors.grey[700],
                      ),
                    ),
                    const SizedBox(width: 4),
                    Text(
                      '(${product['reviewCount'] ?? 0} reviews)',
                      style: TextStyle(
                        fontSize: 11,
                        color: Colors.grey[600],
                      ),
                    ),
                  ],
                ),
                const SizedBox(height: 8),
              ],
              // Action buttons row with proper spacing
              Wrap(
                spacing: 6,
                runSpacing: 6,
                children: [
                  // View Reviews button (only show if there are reviews)
                  if (product['reviewCount'] != null && (product['reviewCount'] as int) > 0)
                    SizedBox(
                      height: 32,
                      child: TextButton.icon(
                        onPressed: () => _viewProductReviews(product),
                        icon: const Icon(Icons.rate_review, size: 14),
                        label: Text(
                          'Reviews (${product['reviewCount']})',
                          style: const TextStyle(fontSize: 12),
                        ),
                        style: TextButton.styleFrom(
                          foregroundColor: const Color(0xFFD4AF37),
                          padding: const EdgeInsets.symmetric(horizontal: 12, vertical: 4),
                          shape: RoundedRectangleBorder(
                            borderRadius: BorderRadius.circular(6),
                            side: BorderSide(color: const Color(0xFFD4AF37).withOpacity(0.3)),
                          ),
                        ),
                      ),
                    ),
                  // Edit button
<<<<<<< HEAD
                  TextButton.icon(
                    onPressed: () => _editProduct(product),
                    icon: const Icon(Icons.edit, size: 16),
                    label: const Text('Edit'),
                    style: TextButton.styleFrom(
                      foregroundColor: const Color(0xFF2C1810),
                      padding: const EdgeInsets.symmetric(
                          horizontal: 8, vertical: 4),
                      minimumSize: const Size(60, 28),
                      shape: RoundedRectangleBorder(
                        borderRadius: BorderRadius.circular(6),
=======
                  SizedBox(
                    height: 32,
                    child: TextButton.icon(
                      onPressed: () => _editProduct(product),
                      icon: const Icon(Icons.edit, size: 14),
                      label: const Text('Edit', style: TextStyle(fontSize: 12)),
                      style: TextButton.styleFrom(
                        foregroundColor: const Color(0xFF2C1810),
                        padding: const EdgeInsets.symmetric(horizontal: 12, vertical: 4),
                        shape: RoundedRectangleBorder(
                          borderRadius: BorderRadius.circular(6),
                          side: BorderSide(color: const Color(0xFF2C1810).withOpacity(0.3)),
                        ),
>>>>>>> 4f86804e
                      ),
                    ),
                  ),
                  // Delete button
<<<<<<< HEAD
                  TextButton.icon(
                    onPressed: () => _deleteProduct(product),
                    icon: const Icon(Icons.delete, size: 16),
                    label: const Text('Delete'),
                    style: TextButton.styleFrom(
                      foregroundColor: Colors.red.shade600,
                      padding: const EdgeInsets.symmetric(
                          horizontal: 8, vertical: 4),
                      minimumSize: const Size(60, 28),
                      shape: RoundedRectangleBorder(
                        borderRadius: BorderRadius.circular(6),
=======
                  SizedBox(
                    height: 32,
                    child: TextButton.icon(
                      onPressed: () => _deleteProduct(product),
                      icon: const Icon(Icons.delete, size: 14),
                      label: const Text('Delete', style: TextStyle(fontSize: 12)),
                      style: TextButton.styleFrom(
                        foregroundColor: Colors.red.shade600,
                        padding: const EdgeInsets.symmetric(horizontal: 12, vertical: 4),
                        shape: RoundedRectangleBorder(
                          borderRadius: BorderRadius.circular(6),
                          side: BorderSide(color: Colors.red.shade600.withOpacity(0.3)),
                        ),
>>>>>>> 4f86804e
                      ),
                    ),
                  ),
                ],
              ),
            ],
          ),
        ],
      ),
    );
  }

  /// Build Revenue Analytics Section with chart
  Widget _buildRevenueAnalyticsSection() {
    return Column(
      crossAxisAlignment: CrossAxisAlignment.start,
      children: [
        // Section Header
        Row(
          mainAxisAlignment: MainAxisAlignment.spaceBetween,
          children: [
            Text(
              'Revenue Analytics',
              style: GoogleFonts.playfairDisplay(
                fontSize: 20,
                fontWeight: FontWeight.bold,
                color: const Color(0xFF2C1810),
              ),
            ),
            TextButton(
              onPressed: () {
                Navigator.push(
                  context,
                  MaterialPageRoute(
                    builder: (context) => const RevenueAnalyticsScreen(),
                  ),
                );
              },
              child: Text(
                'View Details',
                style: GoogleFonts.inter(
                  fontSize: 14,
                  color: const Color(0xFFD4AF37),
                  fontWeight: FontWeight.w500,
                ),
              ),
            ),
          ],
        ),
        const SizedBox(height: 16),

        // Revenue Overview Cards with real data
        FutureBuilder<Map<String, double>>(
          future: _getRevenueOverviewData(),
          builder: (context, snapshot) {
            final todayRevenue = snapshot.data?['today'] ?? 475.0;
            final monthRevenue = snapshot.data?['month'] ?? 12450.0;

            return Row(
              children: [
                Expanded(
                  child: _buildRevenueCard(
                    'Today\'s Revenue',
                    '₹${todayRevenue.toStringAsFixed(0)}',
                    Icons.today,
                    Colors.green,
                  ),
                ),
                const SizedBox(width: 16),
                Expanded(
                  child: _buildRevenueCard(
                    'This Month',
                    '₹${monthRevenue.toStringAsFixed(0)}',
                    Icons.calendar_month,
                    Colors.blue,
                  ),
                ),
              ],
            );
          },
        ),
        const SizedBox(height: 16),

        // Revenue Chart
        const RevenueAnalyticsChart(),
      ],
    );
  }

  /// Get revenue overview data
  Future<Map<String, double>> _getRevenueOverviewData() async {
    try {
      final revenueService = RevenueService();
      final todayRevenue = await revenueService.getTodayRevenue();
      final monthRevenue = await revenueService.getCurrentMonthRevenue();

      return {
        'today': todayRevenue,
        'month': monthRevenue,
      };
    } catch (e) {
      // Return sample data if there's an error
      return {
        'today': 475.0,
        'month': 12450.0,
      };
    }
  }

  /// Build individual revenue card
  Widget _buildRevenueCard(
      String title, String value, IconData icon, Color color) {
    return Container(
      padding: const EdgeInsets.all(16),
      decoration: BoxDecoration(
        color: Colors.white,
        borderRadius: BorderRadius.circular(12),
        boxShadow: [
          BoxShadow(
            color: Colors.grey.withOpacity(0.1),
            spreadRadius: 0,
            blurRadius: 8,
            offset: const Offset(0, 2),
          ),
        ],
      ),
      child: Column(
        crossAxisAlignment: CrossAxisAlignment.start,
        children: [
          Row(
            children: [
              Icon(icon, color: color, size: 20),
              const Spacer(),
              Text(
                value,
                style: GoogleFonts.inter(
                  fontSize: 16,
                  fontWeight: FontWeight.bold,
                  color: const Color(0xFF2C1810),
                ),
              ),
            ],
          ),
          const SizedBox(height: 8),
          Text(
            title,
            style: GoogleFonts.inter(
              fontSize: 12,
              color: Colors.grey[600],
            ),
          ),
        ],
      ),
    );
  }
}

/// Widget to display daily revenue analytics in a line chart
/// Uses Firebase Firestore to fetch revenue data and fl_chart for visualization
class RevenueAnalyticsChart extends StatefulWidget {
  const RevenueAnalyticsChart({super.key});

  @override
  State<RevenueAnalyticsChart> createState() => _RevenueAnalyticsChartState();
}

class _RevenueAnalyticsChartState extends State<RevenueAnalyticsChart> {
  final FirebaseFirestore _firestore = FirebaseFirestore.instance;
  final FirebaseAuth _auth = FirebaseAuth.instance;

  // State variables for chart data and UI
  List<FlSpot> _chartData = [];
  bool _isLoading = true;
  String? _errorMessage;
  double _maxY = 100.0; // Default max Y value for chart scaling
  double _minY = 0.0;
  List<String> _dateLabels = [];

  @override
  void initState() {
    super.initState();
    // Initialize chart data on widget creation
    _initializeChartData();
  }

  /// Initialize chart data by fetching revenue data from Firebase
  Future<void> _initializeChartData() async {
    try {
      final data = await _fetchRevenueData();
      _prepareChartData(data);
    } catch (e) {
      setState(() {
        _errorMessage = 'Error loading revenue data: $e';
        _isLoading = false;
      });
    }
  }

  /// Fetch daily revenue data from Firebase Firestore for the last 30 days
  /// Returns a map of date strings to revenue amounts
  Future<Map<String, double>> _fetchRevenueData() async {
    final user = _auth.currentUser;
    if (user == null) {
      throw Exception('User not authenticated');
    }

    // Calculate date range for the last 30 days
    final now = DateTime.now();
    final thirtyDaysAgo = now.subtract(const Duration(days: 30));

    // Generate list of dates for the last 30 days
    final dateRange = <String>[];
    for (int i = 0; i < 30; i++) {
      final date = thirtyDaysAgo.add(Duration(days: i));
      dateRange.add(DateFormat('yyyy-MM-dd').format(date));
    }

    // Initialize revenue map with 0 values for all dates
    final revenueData = <String, double>{};
    for (final date in dateRange) {
      revenueData[date] = 0.0;
    }

    try {
      // Query Firebase for revenue data in the date range
      final querySnapshot = await _firestore
          .collection('daily_revenue')
          .where('sellerId', isEqualTo: user.uid) // Filter by current seller
          .where('date',
              isGreaterThanOrEqualTo:
                  DateFormat('yyyy-MM-dd').format(thirtyDaysAgo))
          .where('date',
              isLessThanOrEqualTo: DateFormat('yyyy-MM-dd').format(now))
          .orderBy('date')
          .get();

      // Process the fetched data
      for (final doc in querySnapshot.docs) {
        final data = doc.data();
        final date = data['date'] as String?;
        final revenue = (data['revenue'] as num?)?.toDouble() ?? 0.0;

        if (date != null && revenueData.containsKey(date)) {
          revenueData[date] = revenue;
        }
      }
    } catch (e) {
      print('Error fetching revenue data: $e');
      // Return sample data for demonstration if Firebase query fails
      for (int i = 0; i < 30; i++) {
        final date = thirtyDaysAgo.add(Duration(days: i));
        final dateStr = DateFormat('yyyy-MM-dd').format(date);
        // Generate sample revenue data
        revenueData[dateStr] =
            (i % 7 == 0) ? 0.0 : (100 + (i * 50) + (i % 3) * 200).toDouble();
      }
    }

    return revenueData;
  }

  /// Prepare chart data from the fetched revenue data
  /// Converts revenue data to FlSpot objects for fl_chart
  void _prepareChartData(Map<String, double> revenueData) {
    final spots = <FlSpot>[];
    final dateLabels = <String>[];

    // Sort dates and create chart points
    final sortedDates = revenueData.keys.toList()..sort();

    for (int i = 0; i < sortedDates.length; i++) {
      final date = sortedDates[i];
      final revenue = revenueData[date] ?? 0.0;

      spots.add(FlSpot(i.toDouble(), revenue));

      // Format date for display (show only day/month for cleaner labels)
      final dateTime = DateTime.parse(date);
      dateLabels.add(DateFormat('dd/MM').format(dateTime));
    }

    // Calculate Y-axis range for better chart scaling
    final revenues = revenueData.values.toList();
    final maxRevenue =
        revenues.isNotEmpty ? revenues.reduce((a, b) => a > b ? a : b) : 100.0;
    final minRevenue =
        revenues.isNotEmpty ? revenues.reduce((a, b) => a < b ? a : b) : 0.0;

    setState(() {
      _chartData = spots;
      _dateLabels = dateLabels;
      _maxY = maxRevenue > 0 ? maxRevenue * 1.2 : 100.0; // Add 20% padding
      _minY = minRevenue < 0 ? minRevenue * 1.2 : 0.0;
      _isLoading = false;
      _errorMessage = null;
    });
  }

  /// Build the main chart widget
  @override
  Widget build(BuildContext context) {
    return Container(
      height: 280,
      padding: const EdgeInsets.all(16),
      decoration: BoxDecoration(
        color: Colors.white,
        borderRadius: BorderRadius.circular(15),
        boxShadow: [
          BoxShadow(
            color: Colors.grey.withOpacity(0.1),
            spreadRadius: 0,
            blurRadius: 10,
            offset: const Offset(0, 5),
          ),
        ],
      ),
      child: Column(
        crossAxisAlignment: CrossAxisAlignment.start,
        children: [
          // Chart title
          Text(
            'Daily Revenue (Last 30 Days)',
            style: GoogleFonts.playfairDisplay(
              fontSize: 16,
              fontWeight: FontWeight.bold,
              color: const Color(0xFF2C1810),
            ),
          ),
          const SizedBox(height: 16),

          // Chart content
          Expanded(
            child: _buildChartContent(),
          ),
        ],
      ),
    );
  }

  /// Build the chart content based on current state
  Widget _buildChartContent() {
    if (_isLoading) {
      return const Center(
        child: CircularProgressIndicator(
          valueColor: AlwaysStoppedAnimation<Color>(Color(0xFFD4AF37)),
        ),
      );
    }

    if (_errorMessage != null) {
      return _buildErrorState();
    }

    if (_chartData.isEmpty) {
      return _buildEmptyState();
    }

    return _buildChart();
  }

  /// Build error state widget
  Widget _buildErrorState() {
    return Center(
      child: Column(
        mainAxisAlignment: MainAxisAlignment.center,
        children: [
          Icon(
            Icons.error_outline,
            size: 40,
            color: Colors.red[400],
          ),
          const SizedBox(height: 12),
          Text(
            'Failed to load revenue data',
            style: GoogleFonts.inter(
              fontSize: 14,
              fontWeight: FontWeight.w500,
              color: Colors.red[600],
            ),
          ),
          const SizedBox(height: 8),
          ElevatedButton(
            onPressed: () {
              setState(() {
                _isLoading = true;
                _errorMessage = null;
              });
              _initializeChartData();
            },
            style: ElevatedButton.styleFrom(
              backgroundColor: const Color(0xFFD4AF37),
              foregroundColor: Colors.white,
            ),
            child: const Text('Retry'),
          ),
        ],
      ),
    );
  }

  /// Build empty state widget when no data is available
  Widget _buildEmptyState() {
    return Center(
      child: Column(
        mainAxisAlignment: MainAxisAlignment.center,
        children: [
          Icon(
            Icons.analytics_outlined,
            size: 40,
            color: Colors.grey[400],
          ),
          const SizedBox(height: 12),
          Text(
            'No Revenue Data Available',
            style: GoogleFonts.inter(
              fontSize: 14,
              fontWeight: FontWeight.w500,
              color: Colors.grey[600],
            ),
          ),
          const SizedBox(height: 8),
          Text(
            'Start selling to see your revenue analytics',
            style: GoogleFonts.inter(
              fontSize: 12,
              color: Colors.grey[500],
            ),
          ),
        ],
      ),
    );
  }

  /// Build the actual line chart widget
  Widget _buildChart() {
    return LineChart(
      LineChartData(
        // Grid and border configuration
        gridData: FlGridData(
          show: true,
          drawVerticalLine: true,
          drawHorizontalLine: true,
          horizontalInterval: _maxY / 4, // 4 horizontal grid lines
          verticalInterval: _chartData.length > 10 ? _chartData.length / 5 : 2,
          getDrawingHorizontalLine: (value) {
            return FlLine(
              color: Colors.grey[300]!,
              strokeWidth: 1,
            );
          },
          getDrawingVerticalLine: (value) {
            return FlLine(
              color: Colors.grey[300]!,
              strokeWidth: 1,
            );
          },
        ),

        // Chart border
        borderData: FlBorderData(
          show: true,
          border: Border.all(color: Colors.grey[300]!, width: 1),
        ),

        // Axis titles
        titlesData: FlTitlesData(
          show: true,
          rightTitles: const AxisTitles(
            sideTitles: SideTitles(showTitles: false),
          ),
          topTitles: const AxisTitles(
            sideTitles: SideTitles(showTitles: false),
          ),
          bottomTitles: AxisTitles(
            sideTitles: SideTitles(
              showTitles: true,
              reservedSize: 25,
              interval: _chartData.length > 10 ? _chartData.length / 5 : 2,
              getTitlesWidget: (value, meta) {
                final index = value.toInt();
                if (index >= 0 &&
                    index < _dateLabels.length &&
                    index % 5 == 0) {
                  return Padding(
                    padding: const EdgeInsets.only(top: 6.0),
                    child: Text(
                      _dateLabels[index],
                      style: GoogleFonts.inter(
                        fontSize: 9,
                        color: Colors.grey[600],
                      ),
                    ),
                  );
                }
                return const Text('');
              },
            ),
          ),
          leftTitles: AxisTitles(
            sideTitles: SideTitles(
              showTitles: true,
              reservedSize: 50,
              interval: _maxY / 4,
              getTitlesWidget: (value, meta) {
                return Padding(
                  padding: const EdgeInsets.only(right: 6.0),
                  child: Text(
                    '₹${(value.toInt() / 1000).toStringAsFixed(value >= 1000 ? 1 : 0)}${value >= 1000 ? 'k' : ''}',
                    style: GoogleFonts.inter(
                      fontSize: 9,
                      color: Colors.grey[600],
                    ),
                  ),
                );
              },
            ),
          ),
        ),

        // Chart scaling
        minX: 0,
        maxX: (_chartData.length - 1).toDouble(),
        minY: _minY,
        maxY: _maxY,

        // Line data
        lineBarsData: [
          LineChartBarData(
            spots: _chartData,
            isCurved: true, // Smooth curved line
            curveSmoothness: 0.2,
            color: const Color(0xFFD4AF37), // Gold color matching app theme
            barWidth: 2.5,
            isStrokeCapRound: true,
            preventCurveOverShooting: true,

            // Area under the curve (optional gradient fill)
            belowBarData: BarAreaData(
              show: true,
              gradient: LinearGradient(
                begin: Alignment.topCenter,
                end: Alignment.bottomCenter,
                colors: [
                  const Color(0xFFD4AF37).withOpacity(0.2),
                  const Color(0xFFD4AF37).withOpacity(0.05),
                ],
              ),
            ),

            // Data point dots
            dotData: FlDotData(
              show: false, // Hide dots for cleaner look in compact view
            ),
          ),
        ],

        // Touch interaction
        lineTouchData: LineTouchData(
          enabled: true,
          touchTooltipData: LineTouchTooltipData(
            getTooltipColor: (touchedSpot) => const Color(0xFF2C1810),
            tooltipRoundedRadius: 6,
            getTooltipItems: (List<LineBarSpot> touchedBarSpots) {
              return touchedBarSpots.map((barSpot) {
                final index = barSpot.x.toInt();
                final revenue = barSpot.y;
                final date =
                    index < _dateLabels.length ? _dateLabels[index] : '';

                return LineTooltipItem(
                  '$date\n₹${revenue.toStringAsFixed(0)}',
                  GoogleFonts.inter(
                    color: Colors.white,
                    fontWeight: FontWeight.bold,
                    fontSize: 11,
                  ),
                );
              }).toList();
            },
          ),
          handleBuiltInTouches: true,
        ),
      ),
    );
  }
}

/// Complete Revenue Analytics Screen
/// This screen provides detailed analytics view
class RevenueAnalyticsScreen extends StatelessWidget {
  const RevenueAnalyticsScreen({super.key});

  /// Load revenue overview data
  Future<Map<String, double>> _loadRevenueOverview() async {
    final revenueService = RevenueService();
    final todayRevenue = await revenueService.getTodayRevenue();
    final monthRevenue = await revenueService.getCurrentMonthRevenue();

    return {
      'today': todayRevenue,
      'month': monthRevenue,
    };
  }

  @override
  Widget build(BuildContext context) {
    return Scaffold(
      backgroundColor: Colors.grey[50],
      appBar: AppBar(
        title: Text(
          'Revenue Analytics',
          style: GoogleFonts.playfairDisplay(
            fontSize: 24,
            fontWeight: FontWeight.bold,
            color: const Color(0xFF2C1810),
          ),
        ),
        backgroundColor: Colors.white,
        elevation: 0,
        iconTheme: const IconThemeData(color: Color(0xFF2C1810)),
      ),
      body: SingleChildScrollView(
        padding: const EdgeInsets.all(20),
        child: Column(
          crossAxisAlignment: CrossAxisAlignment.start,
          children: [
            // Revenue Overview Cards
            _buildRevenueOverview(),
            const SizedBox(height: 20),

            // Main Revenue Chart with larger height
            Container(
              height: 350,
              child: const RevenueAnalyticsChart(),
            ),
            const SizedBox(height: 20),

            // Additional Analytics
            _buildAdditionalMetrics(),
          ],
        ),
      ),
    );
  }

  /// Build revenue overview cards
  Widget _buildRevenueOverview() {
    return Row(
      children: [
        Expanded(
          child: _buildMetricCard(
            'Today\'s Revenue',
            '₹475',
            Icons.today,
            Colors.green,
          ),
        ),
        const SizedBox(width: 16),
        Expanded(
          child: _buildMetricCard(
            'This Month',
            '₹12,450',
            Icons.calendar_month,
            Colors.blue,
          ),
        ),
      ],
    );
  }

  /// Build individual metric card
  Widget _buildMetricCard(
      String title, String value, IconData icon, Color color) {
    return Container(
      padding: const EdgeInsets.all(16),
      decoration: BoxDecoration(
        color: Colors.white,
        borderRadius: BorderRadius.circular(15),
        boxShadow: [
          BoxShadow(
            color: Colors.grey.withOpacity(0.1),
            spreadRadius: 0,
            blurRadius: 10,
            offset: const Offset(0, 5),
          ),
        ],
      ),
      child: Column(
        crossAxisAlignment: CrossAxisAlignment.start,
        children: [
          Row(
            children: [
              Icon(icon, color: color, size: 24),
              const Spacer(),
              Text(
                value,
                style: GoogleFonts.inter(
                  fontSize: 20,
                  fontWeight: FontWeight.bold,
                  color: const Color(0xFF2C1810),
                ),
              ),
            ],
          ),
          const SizedBox(height: 8),
          Text(
            title,
            style: GoogleFonts.inter(
              fontSize: 14,
              color: Colors.grey[600],
            ),
          ),
        ],
      ),
    );
  }

  /// Build additional metrics section
  Widget _buildAdditionalMetrics() {
    return Container(
      padding: const EdgeInsets.all(16),
      decoration: BoxDecoration(
        color: Colors.white,
        borderRadius: BorderRadius.circular(15),
        boxShadow: [
          BoxShadow(
            color: Colors.grey.withOpacity(0.1),
            spreadRadius: 0,
            blurRadius: 10,
            offset: const Offset(0, 5),
          ),
        ],
      ),
      child: Column(
        crossAxisAlignment: CrossAxisAlignment.start,
        children: [
          Text(
            'Performance Metrics',
            style: GoogleFonts.playfairDisplay(
              fontSize: 18,
              fontWeight: FontWeight.bold,
              color: const Color(0xFF2C1810),
            ),
          ),
          const SizedBox(height: 16),
          Row(
            children: [
              Expanded(
                child: _buildSmallMetric('Avg. Daily Revenue', '₹415'),
              ),
              Expanded(
                child: _buildSmallMetric('Best Day', '₹1,250'),
              ),
            ],
          ),
          const SizedBox(height: 12),
          Row(
            children: [
              Expanded(
                child: _buildSmallMetric('Growth Rate', '+15.2%'),
              ),
              Expanded(
                child: _buildSmallMetric('Total Orders', '47'),
              ),
            ],
          ),
        ],
      ),
    );
  }

  /// Build small metric widget
  Widget _buildSmallMetric(String label, String value) {
    return Padding(
      padding: const EdgeInsets.symmetric(horizontal: 8.0),
      child: Column(
        crossAxisAlignment: CrossAxisAlignment.start,
        children: [
          Text(
            label,
            style: GoogleFonts.inter(
              fontSize: 12,
              color: Colors.grey[600],
            ),
          ),
          const SizedBox(height: 4),
          Text(
            value,
            style: GoogleFonts.inter(
              fontSize: 16,
              fontWeight: FontWeight.bold,
              color: const Color(0xFF2C1810),
            ),
          ),
        ],
      ),
    );
  }
}

/// Simple Revenue Service for getting revenue data
class RevenueService {
  final FirebaseFirestore _firestore = FirebaseFirestore.instance;
  final FirebaseAuth _auth = FirebaseAuth.instance;

  /// Get revenue for today
  Future<double> getTodayRevenue({String? sellerId}) async {
    try {
      final userId = sellerId ?? _auth.currentUser?.uid;
      if (userId == null) return 475.0; // Sample data

      final today = DateTime.now();
      final todayString = DateFormat('yyyy-MM-dd').format(today);

      final doc = await _firestore
          .collection('daily_revenue')
          .doc('${userId}_$todayString')
          .get();

      if (doc.exists) {
        return (doc.data()?['revenue'] as num?)?.toDouble() ?? 0.0;
      }

      return 475.0; // Sample data if no real data exists
    } catch (e) {
      print('Error fetching today revenue: $e');
      return 475.0; // Sample data on error
    }
  }

  /// Get revenue for current month
  Future<double> getCurrentMonthRevenue({String? sellerId}) async {
    try {
      final userId = sellerId ?? _auth.currentUser?.uid;
      if (userId == null) return 12450.0; // Sample data

      final now = DateTime.now();
      final startOfMonth = DateTime(now.year, now.month, 1);
      final startOfMonthString = DateFormat('yyyy-MM-dd').format(startOfMonth);
      final nowString = DateFormat('yyyy-MM-dd').format(now);

      final querySnapshot = await _firestore
          .collection('daily_revenue')
          .where('sellerId', isEqualTo: userId)
          .where('date', isGreaterThanOrEqualTo: startOfMonthString)
          .where('date', isLessThanOrEqualTo: nowString)
          .get();

      double totalRevenue = 0.0;
      for (final doc in querySnapshot.docs) {
        final revenue = (doc.data()['revenue'] as num?)?.toDouble() ?? 0.0;
        totalRevenue += revenue;
      }

      return totalRevenue > 0
          ? totalRevenue
          : 12450.0; // Return sample data if no real data
    } catch (e) {
      print('Error fetching current month revenue: $e');
      return 12450.0; // Sample data on error
    }
  }
}

// Replace the existing SellerScreen class with this enhanced version

class SellerScreen extends StatefulWidget {
  const SellerScreen({super.key});

  @override
  State<SellerScreen> createState() => _SellerScreenState();
}

class _SellerScreenState extends State<SellerScreen> {
  bool _isLoading = true;
  Map<String, dynamic>? _storeData;

  @override
  void initState() {
    super.initState();
    _saveCurrentScreen();
    _loadStoreData();
  }

  Future<void> _loadStoreData() async {
    try {
      final user = FirebaseAuth.instance.currentUser;
      if (user != null) {
        final storeDoc = await FirebaseFirestore.instance
            .collection('stores')
            .doc(user.uid)
            .get();

        if (mounted) {
          setState(() {
            _storeData = storeDoc.exists ? storeDoc.data() : null;
            _isLoading = false;
          });
        }
      }
    } catch (e) {
      print('Error loading store data: $e');
      if (mounted) {
        setState(() {
          _isLoading = false;
        });
      }
    }
  }

  Future<void> _saveCurrentScreen() async {
    try {
      await StorageService.saveCurrentScreen('seller');
    } catch (e) {
      print('Error saving current screen: $e');
    }
  }

  Future<void> _logout(BuildContext context) async {
    try {
      // Show confirmation dialog
      bool shouldLogout = await showDialog<bool>(
            context: context,
            barrierDismissible: true,
            builder: (BuildContext context) {
              return AlertDialog(
                title: Text(
                  'Logout',
                  style: TextStyle(
                    color: Theme.of(context).colorScheme.primary,
                    fontWeight: FontWeight.bold,
                  ),
                ),
                content: const Text('Are you sure you want to logout?'),
                actions: [
                  TextButton(
                    onPressed: () => Navigator.of(context).pop(false),
                    child: const Text(
                      'Cancel',
                      style: TextStyle(color: Colors.grey),
                    ),
                  ),
                  ElevatedButton(
                    style: ElevatedButton.styleFrom(
                      backgroundColor: Theme.of(context).colorScheme.primary,
                      foregroundColor: Colors.white,
                    ),
                    onPressed: () => Navigator.of(context).pop(true),
                    child: const Text('Logout'),
                  ),
                ],
              );
            },
          ) ??
          false;

      if (!shouldLogout) return;

      // Sign out from Firebase Auth
      await FirebaseAuth.instance.signOut();

      // Sign out from Google if logged in with Google
      await GoogleSignIn().signOut();

      // Clear stored authentication state
      await StorageService.clearUserType();

      // Navigate back to login screen
      if (context.mounted) {
        Navigator.of(context).pushAndRemoveUntil(
          MaterialPageRoute(builder: (context) => const LoginPage()),
          (route) => false,
        );
      }
    } catch (e) {
      print("Logout error: $e");
      if (context.mounted) {
        ScaffoldMessenger.of(context).showSnackBar(
          SnackBar(
            content: Text('Error logging out: $e'),
            backgroundColor: Colors.red,
          ),
        );
      }
    }
  }

  @override
  // Replace the build method in _SellerScreenState class

  // Replace the entire build method content with this simplified version:

  @override
  Widget build(BuildContext context) {
    return Scaffold(
      body: Container(
        decoration: BoxDecoration(
          gradient: LinearGradient(
            begin: Alignment.topCenter,
            end: Alignment.bottomCenter,
            colors: [
              Theme.of(context).colorScheme.primary,
              Theme.of(context).colorScheme.primary.withOpacity(0.8),
              Theme.of(context).scaffoldBackgroundColor,
            ],
            stops: const [0.0, 0.3, 1.0],
          ),
        ),
        child: SafeArea(
          child: Column(
            children: [
<<<<<<< HEAD
              // Simple top bar without collaboration highlighting
              Container(
=======
              // Top bar with notification and logout buttons
              Padding(
>>>>>>> 4f86804e
                padding: const EdgeInsets.symmetric(
                    horizontal: 20.0, vertical: 12.0),
                child: Row(
                  children: [
<<<<<<< HEAD
                    // Regular menu or back button
                    IconButton(
                      onPressed: () {
                        // Add drawer or navigation logic
                      },
                      icon:
                          const Icon(Icons.menu, color: Colors.white, size: 24),
                      tooltip: 'Menu',
                    ),
                    const Spacer(),
=======
                    // Notification icon
                    const NotificationAppBarIcon(
                      iconColor: Colors.white,
                      forceUserRole: UserRole.seller,
                    ),
                    const SizedBox(width: 8),
>>>>>>> 4f86804e
                    // Logout button
                    IconButton(
                      icon: const Icon(Icons.logout,
                          color: Colors.white, size: 28),
                      tooltip: 'Logout',
                      onPressed: () => _logout(context),
                    ),
                  ],
                ),
              ),

              // Scrollable Content Area
              Expanded(
                child: SingleChildScrollView(
                  padding: const EdgeInsets.all(20.0),
<<<<<<< HEAD
                  child: Column(
                    crossAxisAlignment: CrossAxisAlignment.start,
                    children: [
                      // Simple welcome section
                      Text(
                        'Welcome to Your Dashboard',
                        style: GoogleFonts.playfairDisplay(
                          fontSize: 24,
                          fontWeight: FontWeight.bold,
                          color: Theme.of(context).colorScheme.primary,
                        ),
                      ),
                      const SizedBox(height: 8),
                      Text(
                        'Manage your store and collaborate with other artisans',
                        style: GoogleFonts.inter(
                          fontSize: 14,
                          color: Colors.grey[600],
                        ),
                      ),

                      const SizedBox(height: 30),

=======
                  child: SingleChildScrollView(
                    child: Column(
                      crossAxisAlignment: CrossAxisAlignment.start,
                      children: [
                      const SizedBox(height: 20),
>>>>>>> 4f86804e
                      Text(
                        'Quick Actions',
                        style: GoogleFonts.playfairDisplay(
                          fontSize: 20,
                          fontWeight: FontWeight.w600,
                          color: Theme.of(context).colorScheme.primary,
                        ),
                      ),
                      const SizedBox(height: 20),

                      // Action Buttons Row 1 - My Store and Collaboration
                      Row(
                        children: [
                          Expanded(
                            child: _buildActionButton(
                              context,
                              'My Store',
                              Icons.storefront,
                              () {
                                Navigator.push(
                                  context,
                                  MaterialPageRoute(
                                    builder: (context) => const MyStoreScreen(),
                                  ),
                                );
                              },
                            ),
                          ),
                          const SizedBox(width: 8),
                          Expanded(
                            child: _buildActionButton(
                              context,
                              'Collaboration', // Regular styling like other buttons
                              Icons.group_work,
                              () {
                                Navigator.push(
                                  context,
                                  MaterialPageRoute(
                                    builder: (context) =>
<<<<<<< HEAD
                                        const SellerCollaborationScreen(),
                                  ),
                                );
                              },
                            ),
                          ),
                        ],
                      ),
                      const SizedBox(height: 8),

                      // Action Buttons Row 2
=======
                                        const SellerRequestsScreen(),
                                  ),
                                );
                              },
                            ),
                          ),
                        ],
                      ),
                      const SizedBox(height: 12),

                      // Action Buttons Row 3 - Artisan's Legacy
>>>>>>> 4f86804e
                      Row(
                        children: [
                          Expanded(
                            child: _buildActionButton(
                              context,
                              'Requests',
                              Icons.assignment,
                              () {
                                Navigator.push(
                                  context,
                                  MaterialPageRoute(
                                    builder: (context) =>
                                        const SellerRequestsScreen(),
                                  ),
                                );
                              },
                            ),
                          ),
                          const SizedBox(width: 8),
                          Expanded(
                            child: _buildActionButton(
                              context,
                              'Artisan Legacy',
                              Icons.auto_stories,
                              () {
                                _showArtisanLegacyDialog(context);
                              },
                            ),
                          ),
                        ],
                      ),
                      const SizedBox(height: 8),

                      // Action Buttons Row 3
                      Row(
                        children: [
                          Expanded(
                            child: _buildActionButton(
                              context,
                              'Product Listing',
                              Icons.auto_awesome,
                              () {
                                Navigator.push(
                                  context,
                                  MaterialPageRoute(
                                    builder: (context) =>
                                        const EnhancedProductListingPage(),
                                  ),
                                );
                              },
                            ),
                          ),
<<<<<<< HEAD
                          const SizedBox(width: 8),
                          Expanded(
                            child: _buildActionButton(
                              context,
                              'Workshop',
                              Icons.vrpano,
                              () {
                                Navigator.push(
                                  context,
                                  MaterialPageRoute(
                                    builder: (context) =>
                                        const ArtisanMediaUploadScreen(),
                                  ),
                                );
                              },
                            ),
                          ),
                        ],
                      ),
                      const SizedBox(height: 8),

                      // Action Buttons Row 5
                      Row(
                        children: [
                          Expanded(
                            child: _buildActionButton(
=======
                        ],
                      ),
                      const SizedBox(height: 12),

                      // Action Buttons Row 4 - Living Workshop
                      SizedBox(
                        width: double.infinity,
                        child: _buildActionButton(
                          context,
                          'Living Workshop',
                          Icons.vrpano,
                          () {
                            Navigator.push(
                              context,
                              MaterialPageRoute(
                                builder: (context) =>
                                    const ArtisanMediaUploadScreen(),
                              ),
                            );
                          },
                        ),
                      ),
                      const SizedBox(height: 12),

                      // Dynamic Store Button (Test Store / Edit Store)
                      SizedBox(
                        width: double.infinity,
                        child: _buildActionButton(
                          context,
                          _storeData == null ? 'Test Store' : 'Edit Store',
                          _storeData == null ? Icons.science : Icons.edit,
                          () {
                            Navigator.push(
>>>>>>> 4f86804e
                              context,
                              _storeData == null
                                  ? 'Test Store Creation'
                                  : 'Edit Store Settings',
                              _storeData == null ? Icons.science : Icons.edit,
                              () {
                                Navigator.push(
                                  context,
                                  MaterialPageRoute(
                                    builder: (context) =>
                                        const TestStoreCreationScreen(),
                                  ),
                                );
                              },
                            ),
                          ),
                        ],
                      ),
                      const SizedBox(height: 8),

                      // Stats Cards Section
                      Text(
                        'Overview & Analytics',
                        style: GoogleFonts.playfairDisplay(
                          fontSize: 20,
                          fontWeight: FontWeight.w600,
                          color: Theme.of(context).colorScheme.primary,
                        ),
                      ),
                      const SizedBox(height: 16),

                      // Stats Row 1
                      Row(
                        children: [
                          Expanded(
                            child: _buildStatsCard(
                              context,
                              'Total Products',
                              '0',
                              Icons.inventory,
                            ),
                          ),
                          const SizedBox(width: 12),
                          Expanded(
                            child: _buildStatsCard(
                              context,
                              'Total Sales',
                              '₹0',
                              Icons.attach_money,
                            ),
                          ),
                        ],
                      ),
                      const SizedBox(height: 12),

                      // Stats Row 2
                      Row(
                        children: [
                          Expanded(
                            child: _buildStatsCard(
                              context,
                              'Orders',
                              '0',
                              Icons.shopping_bag,
                              onTap: () {
                                Navigator.push(
                                  context,
                                  MaterialPageRoute(
                                    builder: (context) =>
                                        const SellerOrdersPage(),
                                  ),
                                );
                              },
                            ),
                          ),
                          const SizedBox(width: 12),
                          Expanded(
                            child: _buildStatsCard(
                              context,
                              'Collaborations', // Regular stats card
                              '0',
                              Icons.group_work,
                              onTap: () {
                                Navigator.push(
                                  context,
                                  MaterialPageRoute(
                                    builder: (context) =>
                                        const SellerCollaborationScreen(),
                                  ),
                                );
                              },
                            ),
                          ),
                        ],
                      ),
                      const SizedBox(height: 12),

                      // Stats Row 3 - Additional metrics
                      Row(
                        children: [
                          Expanded(
                            child: _buildStatsCard(
                              context,
                              'Store Views',
                              '0',
                              Icons.visibility,
                            ),
                          ),
                          const SizedBox(width: 12),
                          Expanded(
                            child: _buildStatsCard(
                              context,
                              'Audio Stories',
                              '0',
                              Icons.headphones,
                              onTap: () {
                                Navigator.push(
                                  context,
                                  MaterialPageRoute(
                                    builder: (context) =>
<<<<<<< HEAD
                                        const StoreAudioManagementPage(),
=======
                                        const SellerRequestsScreen(),
>>>>>>> 4f86804e
                                  ),
                                );
                              },
                            ),
                          ),
                        ],
                      ),

                      const SizedBox(height: 30),

                      // Recent Activity Section
                      Text(
                        'Recent Activity',
                        style: GoogleFonts.playfairDisplay(
                          fontSize: 20,
                          fontWeight: FontWeight.w600,
                          color: Theme.of(context).colorScheme.primary,
                        ),
                      ),
                      const SizedBox(height: 16),

                      // Activity placeholder
                      Container(
                        padding: const EdgeInsets.all(20),
                        decoration: BoxDecoration(
                          color: Colors.white,
                          borderRadius: BorderRadius.circular(16),
                          border: Border.all(
                            color: Theme.of(context)
                                .colorScheme
                                .secondary
                                .withOpacity(0.2),
                          ),
                          boxShadow: [
                            BoxShadow(
                              color: Colors.black.withOpacity(0.1),
                              blurRadius: 8,
                              spreadRadius: 1,
                              offset: const Offset(0, 2),
                            ),
                          ],
                        ),
                        child: Column(
                          children: [
                            Icon(
                              Icons.timeline,
                              size: 48,
                              color: Colors.grey.shade400,
                            ),
                            const SizedBox(height: 12),
                            Text(
                              'No Recent Activity',
                              style: GoogleFonts.inter(
                                fontSize: 16,
                                fontWeight: FontWeight.w600,
                                color: Colors.grey.shade600,
                              ),
                            ),
                            const SizedBox(height: 4),
                            Text(
                              'Your recent orders, collaborations, and updates will appear here',
                              style: GoogleFonts.inter(
                                fontSize: 12,
                                color: Colors.grey.shade500,
                              ),
                              textAlign: TextAlign.center,
                            ),
                          ],
                        ),
                      ),

                      const SizedBox(height: 20),

                      // Help & Support Section
                      Container(
                        padding: const EdgeInsets.all(20),
                        decoration: BoxDecoration(
                          gradient: LinearGradient(
                            colors: [
                              Theme.of(context)
                                  .colorScheme
                                  .primary
                                  .withOpacity(0.1),
                              Theme.of(context)
                                  .colorScheme
                                  .secondary
                                  .withOpacity(0.05),
                            ],
                          ),
                          borderRadius: BorderRadius.circular(16),
                          border: Border.all(
                            color: Theme.of(context)
                                .colorScheme
                                .primary
                                .withOpacity(0.2),
                          ),
                        ),
                        child: Column(
                          crossAxisAlignment: CrossAxisAlignment.start,
                          children: [
                            Row(
                              children: [
                                Icon(
                                  Icons.help_outline,
                                  color: Theme.of(context).colorScheme.primary,
                                  size: 24,
                                ),
                                const SizedBox(width: 12),
                                Text(
                                  'Need Help?',
                                  style: GoogleFonts.playfairDisplay(
                                    fontSize: 18,
                                    fontWeight: FontWeight.bold,
                                    color:
                                        Theme.of(context).colorScheme.primary,
                                  ),
                                ),
                              ],
                            ),
                            const SizedBox(height: 12),
                            Text(
                              'Get support for your store, products, collaborations, and more.',
                              style: GoogleFonts.inter(
                                fontSize: 14,
                                color: Colors.grey.shade700,
                              ),
                            ),
                            const SizedBox(height: 16),
                            Row(
                              children: [
                                Expanded(
                                  child: OutlinedButton.icon(
                                    onPressed: () {
                                      ScaffoldMessenger.of(context)
                                          .showSnackBar(
                                        const SnackBar(
                                          content:
                                              Text('Help Center coming soon!'),
                                        ),
                                      );
                                    },
                                    icon: const Icon(Icons.support_agent,
                                        size: 18),
                                    label: const Text('Support'),
                                    style: OutlinedButton.styleFrom(
                                      foregroundColor:
                                          Theme.of(context).colorScheme.primary,
                                      side: BorderSide(
                                        color: Theme.of(context)
                                            .colorScheme
                                            .primary,
                                      ),
                                    ),
                                  ),
                                ),
                                const SizedBox(width: 12),
                                Expanded(
                                  child: OutlinedButton.icon(
                                    onPressed: () {
                                      ScaffoldMessenger.of(context)
                                          .showSnackBar(
                                        const SnackBar(
                                          content:
                                              Text('Tutorials coming soon!'),
                                        ),
                                      );
                                    },
                                    icon: const Icon(Icons.school, size: 18),
                                    label: const Text('Tutorials'),
                                    style: OutlinedButton.styleFrom(
                                      foregroundColor:
                                          Theme.of(context).colorScheme.primary,
                                      side: BorderSide(
                                        color: Theme.of(context)
                                            .colorScheme
                                            .primary,
                                      ),
                                    ),
                                  ),
                                ),
                              ],
                            ),
                          ],
                        ),
                      ),

                      // Bottom padding to ensure FAB doesn't overlap content
                      const SizedBox(height: 100),
                    ],
                  ),
                ),
                ),
              ),
            ],
          ),
        ),
      ),
      // Simplified Floating Action Button
      floatingActionButton: FloatingActionButton.extended(
        heroTag: "main_action",
        onPressed: () {
          Navigator.push(
            context,
            MaterialPageRoute(
              builder: (context) => const AddProductScreen(),
            ),
          );
        },
        backgroundColor: Theme.of(context).colorScheme.primary,
        foregroundColor: Colors.white,
        icon: const Icon(Icons.add),
        label: const Text('Add Product'),
      ),
    );
  }

  // Replace the incomplete _showArtisanLegacyDialog method with this complete version:

  void _showArtisanLegacyDialog(BuildContext context) async {
    final user = FirebaseAuth.instance.currentUser;
    if (user == null) {
      ScaffoldMessenger.of(context).showSnackBar(
        const SnackBar(content: Text('Please login first')),
      );
      return;
    }

    // Get user's products
    try {
      final QuerySnapshot snapshot = await FirebaseFirestore.instance
          .collection('products')
          .where('artisanId', isEqualTo: user.uid)
          .where('isActive', isEqualTo: true)
          .get();

      if (snapshot.docs.isEmpty) {
        ScaffoldMessenger.of(context).showSnackBar(
          const SnackBar(
            content: Text(
                'You need to create products first before adding Artisan Legacy stories'),
          ),
        );
        return;
      }

      // Show product selection dialog
      final products = snapshot.docs
          .map((doc) => Product.fromMap(
              {...doc.data() as Map<String, dynamic>, 'id': doc.id}))
          .toList();

      showDialog(
        context: context,
        builder: (context) => AlertDialog(
          shape:
              RoundedRectangleBorder(borderRadius: BorderRadius.circular(16)),
          title: Row(
            children: [
              const Icon(Icons.auto_stories, color: Color(0xFF8B6914)),
              const SizedBox(width: 8),
              Text(
                'Select Product',
                style: GoogleFonts.playfairDisplay(
                  color: const Color(0xFF2C1810),
                  fontWeight: FontWeight.bold,
                ),
              ),
            ],
          ),
          content: SizedBox(
            width: double.maxFinite,
            child: ListView.builder(
              shrinkWrap: true,
              itemCount: products.length,
              itemBuilder: (context, index) {
                final product = products[index];
<<<<<<< HEAD
                // Use audioStoryUrl as legacy story indicator instead of artisanLegacyStory
                final hasStory = product.audioStoryUrl != null &&
                    product.audioStoryUrl!.isNotEmpty;
=======
                final hasStory = product.artisanLegacyStory != null;
>>>>>>> 4f86804e

                return ListTile(
                  leading: ClipRRect(
                    borderRadius: BorderRadius.circular(8),
                    child: Image.network(
                      product.imageUrl,
                      width: 50,
                      height: 50,
                      fit: BoxFit.cover,
                      errorBuilder: (context, error, stackTrace) => Container(
                        width: 50,
                        height: 50,
                        color: Colors.grey.shade300,
                        child: const Icon(Icons.image, color: Colors.grey),
                      ),
                    ),
                  ),
                  title: Text(
                    product.name,
                    style: GoogleFonts.inter(fontWeight: FontWeight.w600),
                  ),
                  subtitle: Text(
                    hasStory ? 'Story already created' : 'No story yet',
                    style: TextStyle(
                      color: hasStory ? Colors.green : Colors.orange,
                      fontSize: 12,
                    ),
                  ),
                  trailing: Icon(
                    hasStory ? Icons.edit : Icons.add,
                    color: const Color(0xFF8B6914),
                  ),
                  onTap: () {
                    Navigator.of(context).pop();
                    Navigator.push(
                      context,
                      MaterialPageRoute(
                        builder: (context) =>
                            EditArtisanStoryScreen(product: product),
                      ),
                    );
                  },
                );
              },
            ),
          ),
          actions: [
            TextButton(
              onPressed: () => Navigator.of(context).pop(),
              child: const Text('Cancel'),
            ),
          ],
        ),
      );
    } catch (e) {
      ScaffoldMessenger.of(context).showSnackBar(
        SnackBar(content: Text('Error loading products: $e')),
      );
    }
  }

  // Replace the _buildActionButton method to remove highlighting logic:

  Widget _buildActionButton(
    BuildContext context,
    String title,
    IconData icon,
    VoidCallback onPressed,
  ) {
    return SizedBox(
      height: 85,
      child: ElevatedButton(
        onPressed: onPressed,
        style: ElevatedButton.styleFrom(
          backgroundColor:
              Colors.white, // Consistent background for all buttons
          foregroundColor: Theme.of(context).colorScheme.primary,
          elevation: 8, // Consistent elevation
          shadowColor: Colors.black.withOpacity(0.3),
          shape: RoundedRectangleBorder(
            borderRadius: BorderRadius.circular(16),
            side: BorderSide(
              color: Theme.of(context).colorScheme.secondary.withOpacity(0.3),
              width: 1, // Consistent border width
            ),
          ),
          padding: const EdgeInsets.all(12),
        ),
        child: Column(
          mainAxisAlignment: MainAxisAlignment.center,
          mainAxisSize: MainAxisSize.min,
          children: [
            Container(
              padding: const EdgeInsets.all(6),
              decoration: BoxDecoration(
                color: Theme.of(context).colorScheme.primary.withOpacity(0.1),
                borderRadius: BorderRadius.circular(8),
              ),
              child: Icon(
                icon,
                size: 20,
                color: Theme.of(context).colorScheme.primary,
              ),
            ),
            const SizedBox(height: 4),
            Flexible(
              child: Text(
                title,
                style: TextStyle(
                  fontSize: 11,
                  fontWeight: FontWeight.w600, // Consistent font weight
                ),
                textAlign: TextAlign.center,
                maxLines: 2,
                overflow: TextOverflow.ellipsis,
              ),
            ),
          ],
        ),
      ),
    );
  }

  Widget _buildStatsCard(
    BuildContext context,
    String title,
    String value,
    IconData icon, {
    VoidCallback? onTap,
  }) {
    Widget cardContent = Container(
      padding: const EdgeInsets.all(16),
      decoration: BoxDecoration(
        color: Colors.white,
        borderRadius: BorderRadius.circular(16),
        border: Border.all(
          color: Theme.of(context).colorScheme.secondary.withOpacity(0.2),
        ),
        boxShadow: [
          BoxShadow(
            color: Colors.black.withOpacity(0.1),
            blurRadius: 8,
            spreadRadius: 1,
            offset: const Offset(0, 2),
          ),
        ],
      ),
      child: Column(
        crossAxisAlignment: CrossAxisAlignment.start,
        children: [
          Row(
            mainAxisAlignment: MainAxisAlignment.spaceBetween,
            children: [
              Icon(
                icon,
                color: Theme.of(context).colorScheme.secondary,
                size: 20,
              ),
              Text(
                value,
                style: TextStyle(
                  fontSize: 18,
                  fontWeight: FontWeight.bold,
                  color: Theme.of(context).colorScheme.primary,
                ),
              ),
            ],
          ),
          const SizedBox(height: 8),
          Text(
            title,
            style: TextStyle(
              fontSize: 12,
              color: Colors.grey[600],
              fontWeight: FontWeight.w500,
            ),
          ),
        ],
      ),
    );

    // If onTap is provided, wrap with GestureDetector for clickability
    if (onTap != null) {
      return GestureDetector(
        onTap: onTap,
        child: cardContent,
      );
    }

    return cardContent;
  }

  @override
  void dispose() {
    super.dispose();
  }
}<|MERGE_RESOLUTION|>--- conflicted
+++ resolved
@@ -614,7 +614,6 @@
                       Navigator.push(
                         context,
                         MaterialPageRoute(
-<<<<<<< HEAD
                           builder: (context) =>
                               const StoreAudioManagementPage(),
                         ),
@@ -640,9 +639,6 @@
                         MaterialPageRoute(
                           builder: (context) =>
                               const EnhancedProductListingPage(),
-=======
-                          builder: (context) => const EnhancedProductListingPage(),
->>>>>>> 4f86804e
                         ),
                       );
                     },
@@ -1041,19 +1037,6 @@
                       ),
                     ),
                   // Edit button
-<<<<<<< HEAD
-                  TextButton.icon(
-                    onPressed: () => _editProduct(product),
-                    icon: const Icon(Icons.edit, size: 16),
-                    label: const Text('Edit'),
-                    style: TextButton.styleFrom(
-                      foregroundColor: const Color(0xFF2C1810),
-                      padding: const EdgeInsets.symmetric(
-                          horizontal: 8, vertical: 4),
-                      minimumSize: const Size(60, 28),
-                      shape: RoundedRectangleBorder(
-                        borderRadius: BorderRadius.circular(6),
-=======
                   SizedBox(
                     height: 32,
                     child: TextButton.icon(
@@ -1067,24 +1050,10 @@
                           borderRadius: BorderRadius.circular(6),
                           side: BorderSide(color: const Color(0xFF2C1810).withOpacity(0.3)),
                         ),
->>>>>>> 4f86804e
                       ),
                     ),
                   ),
                   // Delete button
-<<<<<<< HEAD
-                  TextButton.icon(
-                    onPressed: () => _deleteProduct(product),
-                    icon: const Icon(Icons.delete, size: 16),
-                    label: const Text('Delete'),
-                    style: TextButton.styleFrom(
-                      foregroundColor: Colors.red.shade600,
-                      padding: const EdgeInsets.symmetric(
-                          horizontal: 8, vertical: 4),
-                      minimumSize: const Size(60, 28),
-                      shape: RoundedRectangleBorder(
-                        borderRadius: BorderRadius.circular(6),
-=======
                   SizedBox(
                     height: 32,
                     child: TextButton.icon(
@@ -1098,7 +1067,6 @@
                           borderRadius: BorderRadius.circular(6),
                           side: BorderSide(color: Colors.red.shade600.withOpacity(0.3)),
                         ),
->>>>>>> 4f86804e
                       ),
                     ),
                   ),
@@ -2110,36 +2078,18 @@
         child: SafeArea(
           child: Column(
             children: [
-<<<<<<< HEAD
-              // Simple top bar without collaboration highlighting
-              Container(
-=======
               // Top bar with notification and logout buttons
               Padding(
->>>>>>> 4f86804e
                 padding: const EdgeInsets.symmetric(
                     horizontal: 20.0, vertical: 12.0),
                 child: Row(
                   children: [
-<<<<<<< HEAD
-                    // Regular menu or back button
-                    IconButton(
-                      onPressed: () {
-                        // Add drawer or navigation logic
-                      },
-                      icon:
-                          const Icon(Icons.menu, color: Colors.white, size: 24),
-                      tooltip: 'Menu',
-                    ),
-                    const Spacer(),
-=======
                     // Notification icon
                     const NotificationAppBarIcon(
                       iconColor: Colors.white,
                       forceUserRole: UserRole.seller,
                     ),
                     const SizedBox(width: 8),
->>>>>>> 4f86804e
                     // Logout button
                     IconButton(
                       icon: const Icon(Icons.logout,
@@ -2155,37 +2105,11 @@
               Expanded(
                 child: SingleChildScrollView(
                   padding: const EdgeInsets.all(20.0),
-<<<<<<< HEAD
-                  child: Column(
-                    crossAxisAlignment: CrossAxisAlignment.start,
-                    children: [
-                      // Simple welcome section
-                      Text(
-                        'Welcome to Your Dashboard',
-                        style: GoogleFonts.playfairDisplay(
-                          fontSize: 24,
-                          fontWeight: FontWeight.bold,
-                          color: Theme.of(context).colorScheme.primary,
-                        ),
-                      ),
-                      const SizedBox(height: 8),
-                      Text(
-                        'Manage your store and collaborate with other artisans',
-                        style: GoogleFonts.inter(
-                          fontSize: 14,
-                          color: Colors.grey[600],
-                        ),
-                      ),
-
-                      const SizedBox(height: 30),
-
-=======
                   child: SingleChildScrollView(
                     child: Column(
                       crossAxisAlignment: CrossAxisAlignment.start,
                       children: [
                       const SizedBox(height: 20),
->>>>>>> 4f86804e
                       Text(
                         'Quick Actions',
                         style: GoogleFonts.playfairDisplay(
@@ -2225,7 +2149,6 @@
                                   context,
                                   MaterialPageRoute(
                                     builder: (context) =>
-<<<<<<< HEAD
                                         const SellerCollaborationScreen(),
                                   ),
                                 );
@@ -2237,19 +2160,6 @@
                       const SizedBox(height: 8),
 
                       // Action Buttons Row 2
-=======
-                                        const SellerRequestsScreen(),
-                                  ),
-                                );
-                              },
-                            ),
-                          ),
-                        ],
-                      ),
-                      const SizedBox(height: 12),
-
-                      // Action Buttons Row 3 - Artisan's Legacy
->>>>>>> 4f86804e
                       Row(
                         children: [
                           Expanded(
@@ -2302,34 +2212,6 @@
                               },
                             ),
                           ),
-<<<<<<< HEAD
-                          const SizedBox(width: 8),
-                          Expanded(
-                            child: _buildActionButton(
-                              context,
-                              'Workshop',
-                              Icons.vrpano,
-                              () {
-                                Navigator.push(
-                                  context,
-                                  MaterialPageRoute(
-                                    builder: (context) =>
-                                        const ArtisanMediaUploadScreen(),
-                                  ),
-                                );
-                              },
-                            ),
-                          ),
-                        ],
-                      ),
-                      const SizedBox(height: 8),
-
-                      // Action Buttons Row 5
-                      Row(
-                        children: [
-                          Expanded(
-                            child: _buildActionButton(
-=======
                         ],
                       ),
                       const SizedBox(height: 12),
@@ -2363,7 +2245,6 @@
                           _storeData == null ? Icons.science : Icons.edit,
                           () {
                             Navigator.push(
->>>>>>> 4f86804e
                               context,
                               _storeData == null
                                   ? 'Test Store Creation'
@@ -2484,11 +2365,7 @@
                                   context,
                                   MaterialPageRoute(
                                     builder: (context) =>
-<<<<<<< HEAD
                                         const StoreAudioManagementPage(),
-=======
-                                        const SellerRequestsScreen(),
->>>>>>> 4f86804e
                                   ),
                                 );
                               },
@@ -2765,13 +2642,7 @@
               itemCount: products.length,
               itemBuilder: (context, index) {
                 final product = products[index];
-<<<<<<< HEAD
-                // Use audioStoryUrl as legacy story indicator instead of artisanLegacyStory
-                final hasStory = product.audioStoryUrl != null &&
-                    product.audioStoryUrl!.isNotEmpty;
-=======
                 final hasStory = product.artisanLegacyStory != null;
->>>>>>> 4f86804e
 
                 return ListTile(
                   leading: ClipRRect(
@@ -2963,9 +2834,4 @@
 
     return cardContent;
   }
-
-  @override
-  void dispose() {
-    super.dispose();
-  }
 }