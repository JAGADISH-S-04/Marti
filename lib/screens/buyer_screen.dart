--- conflicted
+++ resolved
@@ -39,7 +39,6 @@
   // Helper method to create sample stores for testing
   Future<void> _createSampleStoresIfNeeded() async {
     try {
-<<<<<<< HEAD
       final stores = await FirebaseFirestore.instance
           .collection('stores')
           .limit(1)
@@ -89,10 +88,7 @@
         await batch.commit();
         print('Sample stores created successfully');
       }
-    } catch (e) {
-      print('Failed to create sample stores: $e');
-      // This is not critical, just for development
-=======
+    }
       bool shouldLogout = await showDialog<bool>(
             context: context,
             barrierDismissible: true,
@@ -163,7 +159,8 @@
           ),
         );
       }
->>>>>>> 6d134958
+      print('Failed to create sample stores: $e');
+      // This is not critical, just for development
     }
   }
 
@@ -641,7 +638,6 @@
                         ),
                       ],
                     ),
-<<<<<<< HEAD
                     SizedBox(height: screenSize.height * 0.015),
 
                     // Stores list with enhanced error handling
@@ -787,28 +783,6 @@
                           itemCount: filteredStores.length,
                           itemBuilder: (context, index) =>
                               _buildStoreCard(filteredStores[index]),
-=======
-                  ),
-                  SizedBox(height: screenSize.height * 0.02),
-
-                  // Stores list
-                  StreamBuilder<QuerySnapshot>(
-                    stream: FirebaseFirestore.instance
-                        .collection('stores')
-                        .snapshots(),
-                    builder: (context, snapshot) {
-                      if (snapshot.connectionState ==
-                          ConnectionState.waiting) {
-                        return Padding(
-                          padding:
-                              EdgeInsets.only(top: screenSize.height * 0.05),
-                          child: Center(
-                            child: CircularProgressIndicator(
-                              color: primaryBrown,
-                              strokeWidth: 3,
-                            ),
-                          ),
->>>>>>> 6d134958
                         );
                       }
 
