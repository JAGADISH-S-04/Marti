import 'package:flutter/material.dart';
import 'package:firebase_auth/firebase_auth.dart';
import 'package:google_fonts/google_fonts.dart';
import 'package:flutter_gen/gen_l10n/app_localizations.dart';
import '../../models/forum_models.dart';
import '../../services/forum_service.dart';
import '../../navigation/Sellerside_navbar.dart';
import 'forum_post_detail_screen.dart';
import 'create_forum_post_screen.dart';

class ForumScreen extends StatefulWidget {
  const ForumScreen({Key? key}) : super(key: key);

  @override
  State<ForumScreen> createState() => _ForumScreenState();
}

class _ForumScreenState extends State<ForumScreen>
    with TickerProviderStateMixin {
  final ForumService _forumService = ForumService();
  final TextEditingController _searchController = TextEditingController();

  late TabController _tabController;
  PostCategory? _selectedCategory;
  String _searchQuery = '';
  bool _showOnlyUnresolved = false;

  // Seller theme colors
  final Color backgroundColor = const Color(0xFFF9F9F7);
  final Color primaryTextColor = const Color(0xFF2C1810);
  final Color cardColor = Colors.white;
  final Color accentColor = const Color(0xFF8B4513);

  @override
  void initState() {
    super.initState();
    _tabController = TabController(length: 3, vsync: this);
    _checkUserAccess();
  }

  Future<void> _checkUserAccess() async {
    try {
      final userProfile = await _forumService.debugUserProfile();
      if (userProfile == null || userProfile['isRetailer'] != true) {
        // User is not a seller, redirect them
        if (mounted) {
          Navigator.of(context).pop();
          ScaffoldMessenger.of(context).showSnackBar(
            SnackBar(
              content: Text(AppLocalizations.of(context)!.forumAccessRestricted),
              backgroundColor: Colors.red,
            ),
          );
        }
      }
    } catch (e) {
      print('Error checking user access: $e');
    }
  }

  @override
  void dispose() {
    _tabController.dispose();
    _searchController.dispose();
    super.dispose();
  }

  @override
  Widget build(BuildContext context) {
<<<<<<< HEAD
    return MainSellerScaffold(
      currentIndex: 1, // Forum tab index
      showAppBar: false, // Hide the top bar with translate, search, etc.
      body: SafeArea(
        child: Stack(
          children: [
            Column(
=======
    return Scaffold(
      backgroundColor: backgroundColor,
      appBar: AppBar(
        backgroundColor: backgroundColor,
        elevation: 0,
        iconTheme: IconThemeData(color: primaryTextColor),
        title: Text(
          AppLocalizations.of(context)!.artisanForum,
          style: GoogleFonts.inter(
            color: primaryTextColor,
            fontWeight: FontWeight.w600,
            fontSize: 20,
          ),
        ),
        bottom: TabBar(
          controller: _tabController,
          indicatorColor: accentColor,
          labelColor: primaryTextColor,
          unselectedLabelColor: primaryTextColor.withOpacity(0.6),
          labelStyle: GoogleFonts.inter(fontWeight: FontWeight.w500),
          tabs: [
            Tab(text: AppLocalizations.of(context)!.allPosts, icon: const Icon(Icons.forum, size: 20)),
            Tab(text: AppLocalizations.of(context)!.trending, icon: const Icon(Icons.trending_up, size: 20)),
            Tab(text: AppLocalizations.of(context)!.myPosts, icon: const Icon(Icons.person, size: 20)),
          ],
        ),
      ),
      body: Column(
        children: [
          _buildSearchAndFilters(),
          Expanded(
            child: TabBarView(
              controller: _tabController,
>>>>>>> e3ad1777
              children: [
                // Custom header to replace AppBar
                Container(
                  padding: const EdgeInsets.fromLTRB(16, 16, 16,
                      0), // Back to normal padding since SafeArea handles status bar
                  color: backgroundColor,
                  child: Column(
                    crossAxisAlignment: CrossAxisAlignment.start,
                    children: [
                      Text(
                        'Artisan Forum',
                        style: GoogleFonts.inter(
                          color: primaryTextColor,
                          fontWeight: FontWeight.w600,
                          fontSize: 24,
                        ),
                      ),
                      const SizedBox(height: 16),
                      // Tab Bar
                      Container(
                        decoration: BoxDecoration(
                          color: Colors.white,
                          borderRadius: BorderRadius.circular(12),
                          boxShadow: [
                            BoxShadow(
                              color: Colors.grey.withOpacity(0.1),
                              blurRadius: 4,
                              offset: const Offset(0, 2),
                            ),
                          ],
                        ),
                        child: TabBar(
                          controller: _tabController,
                          indicatorColor: accentColor,
                          labelColor: primaryTextColor,
                          unselectedLabelColor:
                              primaryTextColor.withOpacity(0.6),
                          labelStyle:
                              GoogleFonts.inter(fontWeight: FontWeight.w500),
                          tabs: const [
                            Tab(
                                text: 'All Posts',
                                icon: Icon(Icons.forum, size: 20)),
                            Tab(
                                text: 'Trending',
                                icon: Icon(Icons.trending_up, size: 20)),
                            Tab(
                                text: 'My Posts',
                                icon: Icon(Icons.person, size: 20)),
                          ],
                        ),
                      ),
                    ],
                  ),
                ),
                _buildSearchAndFilters(),
                Expanded(
                  child: TabBarView(
                    controller: _tabController,
                    children: [
                      _buildAllPostsTab(),
                      _buildTrendingPostsTab(),
                      _buildMyPostsTab(),
                    ],
                  ),
                ),
              ],
            ),
            // Floating Action Button positioned manually
            Positioned(
              bottom: 10, // Closer to the bottom navigation bar
              right: 20,
              child: Container(
                decoration: BoxDecoration(
                  borderRadius: BorderRadius.circular(30),
                  boxShadow: [
                    BoxShadow(
                      color: Colors.black.withOpacity(0.2),
                      blurRadius: 8,
                      offset: const Offset(0, 4),
                    ),
                  ],
                ),
                child: FloatingActionButton.extended(
                  onPressed: () {
                    Navigator.of(context).push(
                      MaterialPageRoute(
                        builder: (context) => const CreateForumPostScreen(),
                      ),
                    );
                  },
                  backgroundColor: accentColor,
                  foregroundColor: cardColor,
                  elevation:
                      0, // Remove default elevation since we have custom shadow
                  icon: const Icon(Icons.add, size: 22),
                  label: Text(
                    'Ask Question',
                    style: GoogleFonts.inter(
                      fontWeight: FontWeight.w600,
                      fontSize: 15,
                    ),
                  ),
                ),
              ),
<<<<<<< HEAD
            ),
          ],
=======
            );
          },
          backgroundColor: accentColor,
          foregroundColor: cardColor,
          icon: const Icon(Icons.add),
          label: Text(
            AppLocalizations.of(context)!.askQuestion,
            style: GoogleFonts.inter(fontWeight: FontWeight.w500),
          ),
>>>>>>> e3ad1777
        ),
      ),
    );
  }

  Widget _buildSearchAndFilters() {
    return Container(
      padding: const EdgeInsets.all(16),
      decoration: BoxDecoration(
        color: Colors.white,
        boxShadow: [
          BoxShadow(
            color: Colors.grey.withOpacity(0.1),
            blurRadius: 4,
            offset: const Offset(0, 2),
          ),
        ],
      ),
      child: Column(
        children: [
          // Search bar
          TextField(
            controller: _searchController,
            decoration: InputDecoration(
              hintText: AppLocalizations.of(context)!.searchPostsHint,
              prefixIcon: Icon(Icons.search, color: primaryTextColor),
              suffixIcon: _searchController.text.isNotEmpty
                  ? IconButton(
                      icon: const Icon(Icons.clear),
                      onPressed: () {
                        _searchController.clear();
                        setState(() {
                          _searchQuery = '';
                        });
                      },
                    )
                  : null,
              border: OutlineInputBorder(
                borderRadius: BorderRadius.circular(25),
                borderSide:
                    BorderSide(color: primaryTextColor.withOpacity(0.3)),
              ),
              focusedBorder: OutlineInputBorder(
                borderRadius: BorderRadius.circular(25),
                borderSide: BorderSide(color: accentColor),
              ),
            ),
            onChanged: (value) {
              setState(() {
                _searchQuery = value;
              });
            },
          ),

          const SizedBox(height: 12),

          // Filters
          Row(
            children: [
              // Category filter
              Expanded(
                child: DropdownButtonFormField<PostCategory>(
                  value: _selectedCategory,
                  decoration: InputDecoration(
                    labelText: AppLocalizations.of(context)!.category,
                    border: OutlineInputBorder(
                      borderRadius: BorderRadius.circular(8),
                    ),
                    contentPadding:
                        const EdgeInsets.symmetric(horizontal: 12, vertical: 8),
                  ),
                  isExpanded: true,
                  selectedItemBuilder: (context) {
                    // Ensure the selected value text truncates with ellipsis to avoid overflow
                    final items = [
                      null,
                      ...PostCategory.values,
                    ];
                    return items.map<Widget>((item) {
                      if (item == null) {
                        return Text(
                          AppLocalizations.of(context)!.allCategories,
                          overflow: TextOverflow.ellipsis,
                        );
                      }
                      final category = item;
                      return Row(
                        children: [
                          Text(category.icon),
                          const SizedBox(width: 8),
                          Flexible(
                            child: Text(
                              category.displayName,
                              overflow: TextOverflow.ellipsis,
                              maxLines: 1,
                            ),
                          ),
                        ],
                      );
                    }).toList();
                  },
                  items: [
                    DropdownMenuItem<PostCategory>(
                      value: null,
                      child: Text(AppLocalizations.of(context)!.allCategories),
                    ),
                    ...PostCategory.values.map((category) {
                      return DropdownMenuItem<PostCategory>(
                        value: category,
                        child: Row(
                          children: [
                            Text(category.icon),
                            const SizedBox(width: 8),
                            Flexible(
                              child: Text(
                                category.displayName,
                                overflow: TextOverflow.ellipsis,
                                maxLines: 1,
                              ),
                            ),
                          ],
                        ),
                      );
                    }),
                  ],
                  onChanged: (value) {
                    setState(() {
                      _selectedCategory = value;
                    });
                  },
                ),
              ),

              const SizedBox(width: 12),

              // Resolved filter
              Flexible(
                child: FilterChip(
                  label: Text(
                    AppLocalizations.of(context)!.unresolvedOnly,
                    overflow: TextOverflow.ellipsis,
                  ),
                  selected: _showOnlyUnresolved,
                  onSelected: (selected) {
                    setState(() {
                      _showOnlyUnresolved = selected;
                    });
                  },
                  selectedColor: accentColor.withOpacity(0.2),
                  checkmarkColor: accentColor,
                ),
              ),
            ],
          ),
        ],
      ),
    );
  }

  Widget _buildAllPostsTab() {
    return StreamBuilder<List<ForumPost>>(
      stream: _forumService.getForumPosts(
        category: _selectedCategory,
        isResolved: _showOnlyUnresolved ? false : null,
        searchQuery: _searchQuery.isNotEmpty ? _searchQuery : null,
      ),
      builder: (context, snapshot) {
        if (snapshot.connectionState == ConnectionState.waiting) {
          return const Center(child: CircularProgressIndicator());
        }

        if (snapshot.hasError) {
          return Center(
            child: Column(
              mainAxisAlignment: MainAxisAlignment.center,
              children: [
                Icon(Icons.error, size: 64, color: Colors.red[300]),
                const SizedBox(height: 16),
                Text(AppLocalizations.of(context)!.errorLoadingPosts(snapshot.error.toString())),
                ElevatedButton(
                  onPressed: () => setState(() {}),
                  child: Text(AppLocalizations.of(context)!.retry),
                ),
              ],
            ),
          );
        }

        final posts = snapshot.data ?? [];

        if (posts.isEmpty) {
          return Center(
            child: Column(
              mainAxisAlignment: MainAxisAlignment.center,
              children: [
                Icon(Icons.forum, size: 64, color: Colors.grey[400]),
                const SizedBox(height: 16),
                Text(
                  'No posts found',
                  style: TextStyle(fontSize: 18, color: Colors.grey[600]),
                ),
                const SizedBox(height: 8),
                Text(
                  'Be the first to ask a question!',
                  style: TextStyle(color: Colors.grey[500]),
                ),
              ],
            ),
          );
        }

        return ListView.builder(
          padding: const EdgeInsets.all(16),
          itemCount: posts.length,
          itemBuilder: (context, index) {
            return _buildPostCard(posts[index]);
          },
        );
      },
    );
  }

  Widget _buildTrendingPostsTab() {
    return StreamBuilder<List<ForumPost>>(
      stream: _forumService.getTrendingPosts(),
      builder: (context, snapshot) {
        if (snapshot.connectionState == ConnectionState.waiting) {
          return const Center(child: CircularProgressIndicator());
        }

        if (snapshot.hasError) {
          return Center(
            child: Text('Error loading trending posts: ${snapshot.error}'),
          );
        }

        final posts = snapshot.data ?? [];

        if (posts.isEmpty) {
          return const Center(
            child: Text('No trending posts this week'),
          );
        }

        return ListView.builder(
          padding: const EdgeInsets.all(16),
          itemCount: posts.length,
          itemBuilder: (context, index) {
            return _buildPostCard(posts[index], showTrendingBadge: true);
          },
        );
      },
    );
  }

  Widget _buildMyPostsTab() {
    final currentUser = FirebaseAuth.instance.currentUser;
    if (currentUser == null) {
      return const Center(
        child: Text('Please log in to view your posts'),
      );
    }

    return StreamBuilder<List<ForumPost>>(
      stream: _forumService.getPostsByUser(currentUser.uid),
      builder: (context, snapshot) {
        if (snapshot.connectionState == ConnectionState.waiting) {
          return const Center(child: CircularProgressIndicator());
        }

        if (snapshot.hasError) {
          return Center(
            child: Text('Error loading your posts: ${snapshot.error}'),
          );
        }

        final posts = snapshot.data ?? [];

        if (posts.isEmpty) {
          return const Center(
            child: Text('You haven\'t posted any questions yet'),
          );
        }

        return ListView.builder(
          padding: const EdgeInsets.all(16),
          itemCount: posts.length,
          itemBuilder: (context, index) {
            return _buildPostCard(posts[index], showAuthorActions: true);
          },
        );
      },
    );
  }

  Widget _buildPostCard(ForumPost post,
      {bool showTrendingBadge = false, bool showAuthorActions = false}) {
    return Card(
      margin: const EdgeInsets.only(bottom: 16),
      elevation: 2,
      shape: RoundedRectangleBorder(borderRadius: BorderRadius.circular(12)),
      child: InkWell(
        onTap: () {
          Navigator.of(context).push(
            MaterialPageRoute(
              builder: (context) => ForumPostDetailScreen(postId: post.id),
            ),
          );
        },
        borderRadius: BorderRadius.circular(12),
        child: Padding(
          padding: const EdgeInsets.all(16),
          child: Column(
            crossAxisAlignment: CrossAxisAlignment.start,
            children: [
              // Header with category, priority, and status
              Row(
                children: [
                  // Category
                  Container(
                    padding:
                        const EdgeInsets.symmetric(horizontal: 8, vertical: 4),
                    decoration: BoxDecoration(
                      color: primaryTextColor.withOpacity(0.1),
                      borderRadius: BorderRadius.circular(12),
                    ),
                    child: Row(
                      mainAxisSize: MainAxisSize.min,
                      children: [
                        Text(post.category.icon,
                            style: const TextStyle(fontSize: 12)),
                        const SizedBox(width: 4),
                        Text(
                          post.category.displayName,
                          style: TextStyle(
                            fontSize: 12,
                            color: primaryTextColor,
                            fontWeight: FontWeight.w500,
                          ),
                        ),
                      ],
                    ),
                  ),

                  const SizedBox(width: 8),

                  // Priority indicator
                  if (post.priority != PostPriority.normal)
                    Container(
                      padding: const EdgeInsets.symmetric(
                          horizontal: 6, vertical: 2),
                      decoration: BoxDecoration(
                        color:
                            _getPriorityColor(post.priority).withOpacity(0.1),
                        borderRadius: BorderRadius.circular(8),
                        border: Border.all(
                            color: _getPriorityColor(post.priority)
                                .withOpacity(0.3)),
                      ),
                      child: Text(
                        post.priority.displayName,
                        style: TextStyle(
                          fontSize: 10,
                          color: _getPriorityColor(post.priority),
                          fontWeight: FontWeight.w600,
                        ),
                      ),
                    ),

                  const Spacer(),

                  // Status badges
                  if (showTrendingBadge)
                    Container(
                      padding: const EdgeInsets.symmetric(
                          horizontal: 6, vertical: 2),
                      decoration: BoxDecoration(
                        color: Colors.orange.withOpacity(0.1),
                        borderRadius: BorderRadius.circular(8),
                      ),
                      child: Row(
                        mainAxisSize: MainAxisSize.min,
                        children: [
                          Icon(Icons.trending_up,
                              size: 12, color: Colors.orange[700]),
                          const SizedBox(width: 2),
                          Text(
                            AppLocalizations.of(context)!.trendingBadge,
                            style: TextStyle(
                                fontSize: 10, color: Colors.orange[700]),
                          ),
                        ],
                      ),
                    ),

                  if (post.isResolved)
                    Container(
                      padding: const EdgeInsets.symmetric(
                          horizontal: 6, vertical: 2),
                      decoration: BoxDecoration(
                        color: Colors.green.withOpacity(0.1),
                        borderRadius: BorderRadius.circular(8),
                      ),
                      child: Row(
                        mainAxisSize: MainAxisSize.min,
                        children: [
                          Icon(Icons.check_circle,
                              size: 12, color: Colors.green[700]),
                          const SizedBox(width: 2),
                          Text(
                            AppLocalizations.of(context)!.resolvedBadge,
                            style: TextStyle(
                                fontSize: 10, color: Colors.green[700]),
                          ),
                        ],
                      ),
                    ),
                ],
              ),

              const SizedBox(height: 12),

              // Title
              Text(
                post.title,
                style: const TextStyle(
                  fontSize: 16,
                  fontWeight: FontWeight.bold,
                ),
                maxLines: 2,
                overflow: TextOverflow.ellipsis,
              ),

              const SizedBox(height: 8),

              // Content preview
              Text(
                post.content,
                style: TextStyle(
                  fontSize: 14,
                  color: Colors.grey[700],
                ),
                maxLines: 3,
                overflow: TextOverflow.ellipsis,
              ),

              // Voice message indicator
              if (post.voiceUrl != null) ...[
                const SizedBox(height: 8),
                Row(
                  children: [
                    Icon(Icons.mic, size: 16, color: accentColor),
                    const SizedBox(width: 4),
                    Text(
                      AppLocalizations.of(context)!.voiceMessageIncluded,
                      style: TextStyle(
                        fontSize: 12,
                        color: accentColor,
                        fontWeight: FontWeight.w500,
                      ),
                    ),
                  ],
                ),
              ],

              const SizedBox(height: 12),

              // Footer with author, stats, and time
              Row(
                children: [
                  // Author info
                  CircleAvatar(
                    radius: 12,
                    backgroundColor: accentColor,
                    child: Text(
                      post.authorName.isNotEmpty
                          ? post.authorName[0].toUpperCase()
                          : 'U',
                      style: const TextStyle(color: Colors.white, fontSize: 12),
                    ),
                  ),
                  const SizedBox(width: 8),
                  Expanded(
                    child: Column(
                      crossAxisAlignment: CrossAxisAlignment.start,
                      children: [
                        Text(
                          post.authorName,
                          style: const TextStyle(
                            fontWeight: FontWeight.w500,
                            fontSize: 12,
                          ),
                        ),
                        Text(
                          _formatTimeAgo(post.timestamp),
                          style: TextStyle(
                            color: Colors.grey[600],
                            fontSize: 11,
                          ),
                        ),
                      ],
                    ),
                  ),

                  // Stats
                  _buildStatChip(Icons.visibility, post.viewCount.toString()),
                  const SizedBox(width: 8),
                  _buildStatChip(Icons.comment, post.commentCount.toString()),
                ],
              ),
            ],
          ),
        ),
      ),
    );
  }

  Widget _buildStatChip(IconData icon, String value) {
    return Row(
      mainAxisSize: MainAxisSize.min,
      children: [
        Icon(icon, size: 14, color: Colors.grey[600]),
        const SizedBox(width: 4),
        Text(
          value,
          style: TextStyle(
            fontSize: 12,
            color: Colors.grey[600],
          ),
        ),
      ],
    );
  }

  Color _getPriorityColor(PostPriority priority) {
    switch (priority) {
      case PostPriority.low:
        return Colors.blue;
      case PostPriority.normal:
        return Colors.grey;
      case PostPriority.high:
        return Colors.orange;
      case PostPriority.urgent:
        return Colors.red;
    }
  }

  String _formatTimeAgo(DateTime dateTime) {
    final now = DateTime.now();
    final difference = now.difference(dateTime);

    if (difference.inDays > 7) {
      return '${dateTime.day}/${dateTime.month}/${dateTime.year}';
    } else if (difference.inDays > 0) {
      return '${difference.inDays}d ago';
    } else if (difference.inHours > 0) {
      return '${difference.inHours}h ago';
    } else if (difference.inMinutes > 0) {
      return '${difference.inMinutes}m ago';
    } else {
      return 'Just now';
    }
  }
}<|MERGE_RESOLUTION|>--- conflicted
+++ resolved
@@ -67,7 +67,6 @@
 
   @override
   Widget build(BuildContext context) {
-<<<<<<< HEAD
     return MainSellerScaffold(
       currentIndex: 1, // Forum tab index
       showAppBar: false, // Hide the top bar with translate, search, etc.
@@ -75,41 +74,6 @@
         child: Stack(
           children: [
             Column(
-=======
-    return Scaffold(
-      backgroundColor: backgroundColor,
-      appBar: AppBar(
-        backgroundColor: backgroundColor,
-        elevation: 0,
-        iconTheme: IconThemeData(color: primaryTextColor),
-        title: Text(
-          AppLocalizations.of(context)!.artisanForum,
-          style: GoogleFonts.inter(
-            color: primaryTextColor,
-            fontWeight: FontWeight.w600,
-            fontSize: 20,
-          ),
-        ),
-        bottom: TabBar(
-          controller: _tabController,
-          indicatorColor: accentColor,
-          labelColor: primaryTextColor,
-          unselectedLabelColor: primaryTextColor.withOpacity(0.6),
-          labelStyle: GoogleFonts.inter(fontWeight: FontWeight.w500),
-          tabs: [
-            Tab(text: AppLocalizations.of(context)!.allPosts, icon: const Icon(Icons.forum, size: 20)),
-            Tab(text: AppLocalizations.of(context)!.trending, icon: const Icon(Icons.trending_up, size: 20)),
-            Tab(text: AppLocalizations.of(context)!.myPosts, icon: const Icon(Icons.person, size: 20)),
-          ],
-        ),
-      ),
-      body: Column(
-        children: [
-          _buildSearchAndFilters(),
-          Expanded(
-            child: TabBarView(
-              controller: _tabController,
->>>>>>> e3ad1777
               children: [
                 // Custom header to replace AppBar
                 Container(
@@ -120,7 +84,7 @@
                     crossAxisAlignment: CrossAxisAlignment.start,
                     children: [
                       Text(
-                        'Artisan Forum',
+                        AppLocalizations.of(context)!.artisanForum,
                         style: GoogleFonts.inter(
                           color: primaryTextColor,
                           fontWeight: FontWeight.w600,
@@ -149,16 +113,16 @@
                               primaryTextColor.withOpacity(0.6),
                           labelStyle:
                               GoogleFonts.inter(fontWeight: FontWeight.w500),
-                          tabs: const [
+                          tabs: [
                             Tab(
-                                text: 'All Posts',
-                                icon: Icon(Icons.forum, size: 20)),
+                                text: AppLocalizations.of(context)!.allPosts,
+                                icon: const Icon(Icons.forum, size: 20)),
                             Tab(
-                                text: 'Trending',
-                                icon: Icon(Icons.trending_up, size: 20)),
+                                text: AppLocalizations.of(context)!.trending,
+                                icon: const Icon(Icons.trending_up, size: 20)),
                             Tab(
-                                text: 'My Posts',
-                                icon: Icon(Icons.person, size: 20)),
+                                text: AppLocalizations.of(context)!.myPosts,
+                                icon: const Icon(Icons.person, size: 20)),
                           ],
                         ),
                       ),
@@ -207,7 +171,7 @@
                       0, // Remove default elevation since we have custom shadow
                   icon: const Icon(Icons.add, size: 22),
                   label: Text(
-                    'Ask Question',
+                    AppLocalizations.of(context)!.askQuestion,
                     style: GoogleFonts.inter(
                       fontWeight: FontWeight.w600,
                       fontSize: 15,
@@ -215,20 +179,8 @@
                   ),
                 ),
               ),
-<<<<<<< HEAD
             ),
           ],
-=======
-            );
-          },
-          backgroundColor: accentColor,
-          foregroundColor: cardColor,
-          icon: const Icon(Icons.add),
-          label: Text(
-            AppLocalizations.of(context)!.askQuestion,
-            style: GoogleFonts.inter(fontWeight: FontWeight.w500),
-          ),
->>>>>>> e3ad1777
         ),
       ),
     );
@@ -310,7 +262,7 @@
                     return items.map<Widget>((item) {
                       if (item == null) {
                         return Text(
-                          AppLocalizations.of(context)!.allCategories,
+                          'All Categories',
                           overflow: TextOverflow.ellipsis,
                         );
                       }
@@ -427,12 +379,12 @@
                 Icon(Icons.forum, size: 64, color: Colors.grey[400]),
                 const SizedBox(height: 16),
                 Text(
-                  'No posts found',
+                  AppLocalizations.of(context)!.noPostsFound,
                   style: TextStyle(fontSize: 18, color: Colors.grey[600]),
                 ),
                 const SizedBox(height: 8),
                 Text(
-                  'Be the first to ask a question!',
+                  AppLocalizations.of(context)!.beFirstToAsk,
                   style: TextStyle(color: Colors.grey[500]),
                 ),
               ],
@@ -461,15 +413,15 @@
 
         if (snapshot.hasError) {
           return Center(
-            child: Text('Error loading trending posts: ${snapshot.error}'),
+            child: Text(AppLocalizations.of(context)!.errorLoadingTrending(snapshot.error.toString())),
           );
         }
 
         final posts = snapshot.data ?? [];
 
         if (posts.isEmpty) {
-          return const Center(
-            child: Text('No trending posts this week'),
+          return Center(
+            child: Text(AppLocalizations.of(context)!.noTrendingPosts),
           );
         }
 
@@ -487,8 +439,8 @@
   Widget _buildMyPostsTab() {
     final currentUser = FirebaseAuth.instance.currentUser;
     if (currentUser == null) {
-      return const Center(
-        child: Text('Please log in to view your posts'),
+      return Center(
+        child: Text(AppLocalizations.of(context)!.pleaseLogIn),
       );
     }
 
@@ -501,15 +453,15 @@
 
         if (snapshot.hasError) {
           return Center(
-            child: Text('Error loading your posts: ${snapshot.error}'),
+            child: Text(AppLocalizations.of(context)!.errorLoadingMyPosts(snapshot.error.toString())),
           );
         }
 
         final posts = snapshot.data ?? [];
 
         if (posts.isEmpty) {
-          return const Center(
-            child: Text('You haven\'t posted any questions yet'),
+          return Center(
+            child: Text(AppLocalizations.of(context)!.noPostsYet),
           );
         }
 
@@ -616,7 +568,7 @@
                               size: 12, color: Colors.orange[700]),
                           const SizedBox(width: 2),
                           Text(
-                            AppLocalizations.of(context)!.trendingBadge,
+                            AppLocalizations.of(context)!.trending,
                             style: TextStyle(
                                 fontSize: 10, color: Colors.orange[700]),
                           ),
@@ -639,7 +591,7 @@
                               size: 12, color: Colors.green[700]),
                           const SizedBox(width: 2),
                           Text(
-                            AppLocalizations.of(context)!.resolvedBadge,
+                            AppLocalizations.of(context)!.resolved,
                             style: TextStyle(
                                 fontSize: 10, color: Colors.green[700]),
                           ),
