--- conflicted
+++ resolved
@@ -23,197 +23,6 @@
 
 class _LoginPageState extends State<LoginPage> {
   bool isRetailer = false; // false = Customer, true = Retailer
-<<<<<<< HEAD
-  bool isLoading = false;
-  bool obscurePassword = true;
-  final AuthService _authService = AuthService();
-  final _formKey = GlobalKey<FormState>();
-  final _emailController = TextEditingController();
-  final _passwordController = TextEditingController();
-
-  @override
-  void dispose() {
-    _emailController.dispose();
-    _passwordController.dispose();
-    super.dispose();
-  }
-
-  Future<void> _signInWithGoogle() async {
-    try {
-      setState(() {
-        isLoading = true;
-      });
-
-      UserCredential? userCredential = await _authService.signInWithGoogle();
-      
-      if (userCredential != null && mounted) {
-        ScaffoldMessenger.of(context).showSnackBar(
-          const SnackBar(
-            content: Text('Google Sign-In Successful!'),
-            backgroundColor: Color.fromARGB(255, 93, 64, 55),
-          ),
-        );
-        
-        // Navigate based on selected role
-        if (isRetailer) {
-          Navigator.pushReplacement(
-            context,
-            MaterialPageRoute(builder: (context) => const SellerScreen()),
-          );
-        } else {
-          Navigator.pushReplacement(
-            context,
-            MaterialPageRoute(builder: (context) => const BuyerScreen()),
-          );
-        }
-      }
-    } catch (e) {
-      if (mounted) {
-        String errorMessage = e.toString();
-        if (errorMessage.contains('cancelled')) {
-          errorMessage = 'Google Sign-In was cancelled';
-        } else if (errorMessage.contains('network')) {
-          errorMessage = 'Network error. Please check your connection.';
-        }
-        
-        ScaffoldMessenger.of(context).showSnackBar(
-          SnackBar(
-            content: Text(errorMessage),
-            backgroundColor: Colors.red,
-            duration: const Duration(seconds: 4),
-          ),
-        );
-      }
-    } finally {
-      if (mounted) {
-        setState(() {
-          isLoading = false;
-        });
-      }
-    }
-  }
-
-  Future<void> _signInWithEmailPassword() async {
-    if (!_formKey.currentState!.validate()) return;
-
-    setState(() {
-      isLoading = true;
-    });
-
-    try {
-      UserCredential? userCredential = await _authService.signInWithEmailAndPassword(
-        _emailController.text.trim(),
-        _passwordController.text,
-      );
-
-      if (userCredential != null && mounted) {
-        ScaffoldMessenger.of(context).showSnackBar(
-          const SnackBar(
-            content: Text('Login Successful!'),
-            backgroundColor: Color.fromARGB(255, 93, 64, 55),
-          ),
-        );
-        
-        // Navigate based on selected role
-        if (isRetailer) {
-          Navigator.pushReplacement(
-            context,
-            MaterialPageRoute(builder: (context) => const SellerScreen()),
-          );
-        } else {
-          Navigator.pushReplacement(
-            context,
-            MaterialPageRoute(builder: (context) => const BuyerScreen()),
-          );
-        }
-      }
-    } catch (e) {
-      if (mounted) {
-        ScaffoldMessenger.of(context).showSnackBar(
-          SnackBar(
-            content: Text(e.toString()),
-            backgroundColor: Colors.red,
-            duration: const Duration(seconds: 4),
-          ),
-        );
-      }
-    } finally {
-      if (mounted) {
-        setState(() {
-          isLoading = false;
-        });
-      }
-    }
-  }
-
-  Future<void> _showForgotPasswordDialog() async {
-    final emailController = TextEditingController();
-    
-    return showDialog(
-      context: context,
-      builder: (context) => AlertDialog(
-        title: const Text('Reset Password'),
-        content: Column(
-          mainAxisSize: MainAxisSize.min,
-          children: [
-            const Text(
-              'Enter your email address and we\'ll send you a link to reset your password.',
-            ),
-            const SizedBox(height: 16),
-            TextField(
-              controller: emailController,
-              decoration: InputDecoration(
-                labelText: 'Email Address',
-                border: OutlineInputBorder(
-                  borderRadius: BorderRadius.circular(8),
-                ),
-              ),
-            ),
-          ],
-        ),
-        actions: [
-          TextButton(
-            onPressed: () => Navigator.pop(context),
-            child: const Text('Cancel'),
-          ),
-          ElevatedButton(
-            onPressed: () async {
-              if (emailController.text.isNotEmpty) {
-                try {
-                  await _authService.sendPasswordResetEmail(emailController.text.trim());
-                  if (context.mounted) {
-                    Navigator.pop(context);
-                    ScaffoldMessenger.of(context).showSnackBar(
-                      const SnackBar(
-                        content: Text('Password reset email sent!'),
-                        backgroundColor: Color.fromARGB(255, 93, 64, 55),
-                      ),
-                    );
-                  }
-                } catch (e) {
-                  if (context.mounted) {
-                    ScaffoldMessenger.of(context).showSnackBar(
-                      SnackBar(
-                        content: Text(e.toString()),
-                        backgroundColor: Colors.red,
-                      ),
-                    );
-                  }
-                }
-              }
-            },
-            style: ElevatedButton.styleFrom(
-              backgroundColor: const Color.fromARGB(255, 93, 64, 55),
-            ),
-            child: const Text('Send Reset Email'),
-          ),
-        ],
-      ),
-    );
-  }
-  
-  @override
-=======
   bool _isLoading = false;
   final AuthService _authService = AuthService.instance;
 
@@ -515,7 +324,6 @@
   }
 
   @override
->>>>>>> b04416a5
   Widget build(BuildContext context) {
     return Scaffold(
       body: Container(
@@ -537,144 +345,6 @@
               end: Alignment.bottomRight,
             ),
           ),
-<<<<<<< HEAD
-          child: BackdropFilter(
-            filter: ImageFilter.blur(sigmaX: 3.0, sigmaY: 3.0),
-            child: Center(
-              child: SingleChildScrollView(
-                padding: const EdgeInsets.all(20.0),
-                child: Container(
-                  padding: const EdgeInsets.all(24.0),
-                  decoration: BoxDecoration(
-                    color: Theme.of(context).colorScheme.surface.withOpacity(0.15),
-                    borderRadius: BorderRadius.circular(20),
-                    border: Border.all(color: Theme.of(context).colorScheme.secondary.withOpacity(0.5)),
-                    boxShadow: [
-                      BoxShadow(
-                        color: Colors.black.withOpacity(0.5),
-                        spreadRadius: 5,
-                        blurRadius: 15,
-                        offset: const Offset(0, 5),
-                      ),
-                    ],
-                  ),
-                  child: Form(
-                    key: _formKey,
-                    child: Column(
-                      mainAxisSize: MainAxisSize.min,
-                      crossAxisAlignment: CrossAxisAlignment.stretch,
-                      children: [
-                        Text(
-                          'Welcome Back',
-                          style: GoogleFonts.playfairDisplay(
-                          fontSize: 36,
-                          fontWeight: FontWeight.w700,
-                          color: Colors.white,
-                          ),
-                          textAlign: TextAlign.center,
-                        ),
-                        const SizedBox(height: 8),
-                        Text(
-                          'Login to your account',
-                          style: TextStyle(
-                            fontSize: 16,
-                            color: Colors.white.withOpacity(0.8),
-                          ),
-                          textAlign: TextAlign.center,
-                        ),
-                        const SizedBox(height: 24),
-                        
-                        // Toggle Button for Customer/Retailer
-                        Container(
-                          decoration: BoxDecoration(
-                            color: Colors.black.withOpacity(0.2),
-                            borderRadius: BorderRadius.circular(25),
-                            border: Border.all(color: Theme.of(context).colorScheme.secondary.withOpacity(0.3))
-                          ),
-                          child: Row(
-                            children: [
-                              Expanded(
-                                child: GestureDetector(
-                                  onTap: () => setState(() => isRetailer = false),
-                                  child: Container(
-                                    padding: const EdgeInsets.symmetric(vertical: 12),
-                                    decoration: BoxDecoration(
-                                      color: !isRetailer 
-                                        ? Theme.of(context).colorScheme.primary
-                                        : Colors.transparent,
-                                      borderRadius: BorderRadius.circular(25),
-                                    ),
-                                    child: Text(
-                                      'Buyer',
-                                      textAlign: TextAlign.center,
-                                      style: TextStyle(
-                                        color: !isRetailer ? Colors.white : Colors.white70,
-                                        fontWeight: FontWeight.bold,
-                                      ),
-                                    ),
-                                  ),
-                                ),
-                              ),
-                              Expanded(
-                                child: GestureDetector(
-                                  onTap: () => setState(() => isRetailer = true),
-                                  child: Container(
-                                    padding: const EdgeInsets.symmetric(vertical: 12),
-                                    decoration: BoxDecoration(
-                                      color: isRetailer 
-                                        ? Theme.of(context).colorScheme.primary
-                                        : Colors.transparent,
-                                      borderRadius: BorderRadius.circular(25),
-                                    ),
-                                    child: Text(
-                                      'Seller',
-                                      textAlign: TextAlign.center,
-                                      style: TextStyle(
-                                        color: isRetailer ? Colors.white : Colors.white70,
-                                        fontWeight: FontWeight.bold,
-                                      ),
-                                    ),
-                                  ),
-                                ),
-                              ),
-                            ],
-                          ),
-                        ),
-                        const SizedBox(height: 20),
-                        
-                        TextFormField(
-                          controller: _emailController,
-                          decoration: const InputDecoration(
-                            labelText: 'Enter your Email',
-                            prefixIcon: Icon(Icons.email_outlined),
-                          ),
-                          keyboardType: TextInputType.emailAddress,
-                          validator: (value) {
-                            if (value == null || value.isEmpty) {
-                              return 'Please enter your email';
-                            }
-                            if (!RegExp(r'^[\w-\.]+@([\w-]+\.)+[\w-]{2,4}$').hasMatch(value)) {
-                              return 'Please enter a valid email';
-                            }
-                            return null;
-                          },
-                        ),
-                        const SizedBox(height: 20),
-                        TextFormField(
-                          controller: _passwordController,
-                          decoration: InputDecoration(
-                            labelText: 'Enter your Password',
-                            prefixIcon: const Icon(Icons.lock_outline),
-                            suffixIcon: IconButton(
-                              icon: Icon(
-                                obscurePassword ? Icons.visibility : Icons.visibility_off,
-                              ),
-                              onPressed: () {
-                                setState(() {
-                                  obscurePassword = !obscurePassword;
-                                });
-                              },
-=======
           child: Center(
             child: Padding(
               padding: const EdgeInsets.all(20.0),
@@ -824,39 +494,9 @@
                               color: Color.fromARGB(255, 93, 64, 55),
                               fontSize: 14,
                               fontWeight: FontWeight.w500,
->>>>>>> b04416a5
-                            ),
-                          ),
-                          obscureText: obscurePassword,
-                          validator: (value) {
-                            if (value == null || value.isEmpty) {
-                              return 'Please enter your password';
-                            }
-                            if (value.length < 6) {
-                              return 'Password must be at least 6 characters';
-                            }
-                            return null;
-                          },
-                        ),
-<<<<<<< HEAD
-                        const SizedBox(height: 25),
-                        SizedBox(
-                          height: 50,
-                          child: ElevatedButton(
-                            onPressed: isLoading ? null : _signInWithEmailPassword,
-                            child: isLoading
-                                ? const SizedBox(
-                                    width: 20,
-                                    height: 20,
-                                    child: CircularProgressIndicator(
-                                      color: Colors.white,
-                                      strokeWidth: 2,
-                                    ),
-                                  )
-                                : Text(
-                                    'Login as ${isRetailer ? "Seller" : "Buyer"}',
-                                  ),
-=======
+                            ),
+                          ),
+                        ),
                       ),
                       
                       const SizedBox(height: 15),
@@ -869,7 +509,6 @@
                             shape: RoundedRectangleBorder(
                               borderRadius: BorderRadius.circular(10),
                             ),
->>>>>>> b04416a5
                           ),
                           onPressed:
                               _isLoading ? null : _signInWithEmailAndPassword,
@@ -883,78 +522,6 @@
                                   ),
                                 ),
                         ),
-<<<<<<< HEAD
-                        const SizedBox(height: 10),
-                        
-                        // Forgot Password Button
-                        TextButton(
-                          onPressed: _showForgotPasswordDialog,
-                          child: Text(
-                            'Forgot Password?',
-                            style: TextStyle(
-                              color: Theme.of(context).colorScheme.secondary,
-                              fontWeight: FontWeight.w500,
-                            ),
-                          ),
-                        ),
-                        
-                        const SizedBox(height: 10),
-                        Row(
-                          children: [
-                            const Expanded(child: Divider(thickness: 1)),
-                            Padding(
-                              padding: const EdgeInsets.symmetric(horizontal: 8.0),
-                              child: Text(
-                                'Or sign in with',
-                                style: TextStyle(color: Colors.white.withOpacity(0.8)),
-                              ),
-                            ),
-                            const Expanded(child: Divider(thickness: 1)),
-                          ],
-                        ),
-                        const SizedBox(height: 15),
-                        SizedBox(
-                          height: 50,
-                          child: ElevatedButton.icon(
-                            onPressed: isLoading ? null : _signInWithGoogle,
-                            icon: const Icon(Icons.g_mobiledata, color: Colors.white), // Placeholder
-                            label: const Text('Sign in with Google'),
-                            style: ElevatedButton.styleFrom(
-                              backgroundColor: Colors.red.shade700,
-                              foregroundColor: Colors.white,
-                            ),
-                          ),
-                        ),
-                        const SizedBox(height: 20),
-                        Center(
-                          child: RichText(
-                            text: TextSpan(
-                              text: "Don't have an account? ",
-                              style: TextStyle(fontSize: 14, color: Colors.white.withOpacity(0.8)),
-                              children: [
-                                TextSpan(
-                                  text: 'Sign Up',
-                                  style: TextStyle(
-                                    decoration: TextDecoration.underline,
-                                    color: Theme.of(context).colorScheme.secondary,
-                                    fontSize: 14,
-                                    fontWeight: FontWeight.bold,
-                                  ),
-                                  recognizer: TapGestureRecognizer()
-                                    ..onTap = () {
-                                      Navigator.push(
-                                        context,
-                                        MaterialPageRoute(builder: (context) => const SignUpPage()),
-                                      );
-                                    },
-                                ),
-                              ],
-                            ),
-                          ),
-                        ),
-                      ],
-                    ),
-=======
                       ),
                       const SizedBox(height: 20),
                       Row(
@@ -1018,7 +585,6 @@
                         ),
                       ),
                     ],
->>>>>>> b04416a5
                   ),
                 ),
               ),
