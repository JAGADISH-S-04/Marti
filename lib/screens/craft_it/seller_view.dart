--- conflicted
+++ resolved
@@ -8,16 +8,13 @@
 import 'notification_screen.dart';
 import 'chat_screen.dart';
 import '../../services/CI_retailer_analytics_service.dart';
-<<<<<<< HEAD
 import '../../services/collab_service.dart';
 import '../collaboration/create_collaboration_screen.dart';
 import '../collaboration/collaboration_details_screen.dart';
 import '../../models/collab_model.dart';
 import '../collaboration/collaboration_management_screen.dart';
 import '../collaboration/project_management.dart';
-=======
 import '../../utils/deadline_utils.dart';
->>>>>>> 4f86804e
 
 class SellerRequestsScreen extends StatefulWidget {
   const SellerRequestsScreen({super.key});
@@ -1558,7 +1555,6 @@
                       color: primaryBrown,
                       fontSize: 14,
                       fontWeight: FontWeight.w600,
-<<<<<<< HEAD
                     ),
                   ),
                 ],
@@ -1711,28 +1707,6 @@
                               data['isOpenForCollaboration'] == true
                                   ? Colors.purple
                                   : const Color(0xFFD4AF37),
-=======
-                    ),
-                  ),
-                ],
-              ),
-              const SizedBox(height: 12),
-
-              // Action buttons based on status and quotation state
-              if (isMyQuotationAccepted) ...[
-                // For accepted quotations - show chat and status
-                Row(
-                  children: [
-                    Expanded(
-                      flex: 3,
-                      child: ElevatedButton.icon(
-                        onPressed: () => _openChat(context, requestId, data),
-                        icon: const Icon(Icons.chat, size: 16),
-                        label:
-                            const Text('Chat', style: TextStyle(fontSize: 12)),
-                        style: ElevatedButton.styleFrom(
-                          backgroundColor: Colors.blue,
->>>>>>> 4f86804e
                           foregroundColor: Colors.white,
                           padding: const EdgeInsets.symmetric(vertical: 8),
                           shape: RoundedRectangleBorder(
@@ -1817,7 +1791,6 @@
                     ],
                   ],
                 ),
-<<<<<<< HEAD
                 const SizedBox(height: 8),
                 // Second row for the completed button
                 if (status != 'completed') ...[
@@ -1863,7 +1836,8 @@
                         ),
                       ),
                     ),
-=======
+                  ),
+                ],
               ] else if (hasQuoted) ...[
                 // For submitted but not accepted quotations - show edit button
                 Container(
@@ -1889,38 +1863,9 @@
                         ),
                       ),
                     ],
->>>>>>> 4f86804e
-                  ),
-                ],
-              ] else if (hasQuoted) ...[
-                // For submitted but not accepted quotations - show edit button
-                Container(
-                  width: double.infinity,
-                  padding: const EdgeInsets.all(12),
-                  decoration: BoxDecoration(
-                    color: Colors.blue.shade50,
-                    borderRadius: BorderRadius.circular(8),
-                    border: Border.all(color: Colors.blue.shade300),
-                  ),
-                  child: Row(
-                    children: [
-                      Icon(Icons.check, size: 16, color: Colors.blue.shade700),
-                      const SizedBox(width: 8),
-                      Expanded(
-                        child: Text(
-                          'Quotation submitted - awaiting response',
-                          style: TextStyle(
-                            fontSize: 14,
-                            fontWeight: FontWeight.w600,
-                            color: Colors.blue.shade700,
-                          ),
-                        ),
-                      ),
-                    ],
                   ),
                 ),
                 const SizedBox(height: 8),
-<<<<<<< HEAD
                 Row(
                   children: [
                     Expanded(
@@ -1950,18 +1895,6 @@
                     style: ElevatedButton.styleFrom(
                       backgroundColor: primaryBrown,
                       foregroundColor: Colors.white,
-=======
-                SizedBox(
-                  width: double.infinity,
-                  child: OutlinedButton.icon(
-                    onPressed: () => _showEditQuotationDialog(
-                        context, requestId, data, userId),
-                    icon: Icon(Icons.edit, size: 16, color: primaryBrown),
-                    label: Text('Edit Quotation',
-                        style: TextStyle(color: primaryBrown)),
-                    style: OutlinedButton.styleFrom(
-                      side: BorderSide(color: primaryBrown),
->>>>>>> 4f86804e
                       padding: const EdgeInsets.symmetric(vertical: 12),
                       shape: RoundedRectangleBorder(
                         borderRadius: BorderRadius.circular(8),
@@ -1969,8 +1902,6 @@
                     ),
                   ),
                 ),
-<<<<<<< HEAD
-=======
               ] else if (status == 'open') ...[
                 // For open requests where user hasn't quoted - show submit quotation button
                 // Check if deadline has passed
@@ -2027,7 +1958,6 @@
                     );
                   },
                 ),
->>>>>>> 4f86804e
               ],
             ],
           ),
