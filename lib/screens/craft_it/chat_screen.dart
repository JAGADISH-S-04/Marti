--- conflicted
+++ resolved
@@ -40,12 +40,8 @@
   final ScrollController _scrollController = ScrollController();
   final ChatService _chatService = ChatService();
   final ImagePicker _imagePicker = ImagePicker();
-<<<<<<< HEAD
-
-=======
   final AudioPlayer _audioPlayer = AudioPlayer();
   
->>>>>>> 77b227be
   bool _isLoading = false;
   String? _currentUserType;
   String? _currentlyPlayingVoiceId;
@@ -590,9 +586,6 @@
                     onPressed: _sendImage,
                     icon: Icon(Icons.image, color: widget.primaryBrown),
                   ),
-<<<<<<< HEAD
-
-=======
                   
                   // Voice message recorder with language support
                   ChatVoiceRecorder(
@@ -603,8 +596,6 @@
                   ),
                   
                   const SizedBox(width: 8),
-                  
->>>>>>> 77b227be
                   // Text input
                   Expanded(
                     child: TextField(
@@ -766,28 +757,15 @@
     return Container(
       margin: const EdgeInsets.only(bottom: 8),
       child: Row(
-<<<<<<< HEAD
-        mainAxisAlignment:
-            isMe ? MainAxisAlignment.end : MainAxisAlignment.start,
-=======
         mainAxisAlignment: widget.isMe ? MainAxisAlignment.end : MainAxisAlignment.start,
->>>>>>> 77b227be
         children: [
           if (!widget.isMe) ...[
             CircleAvatar(
               radius: 16,
               backgroundColor: widget.lightBrown,
               child: Text(
-<<<<<<< HEAD
-                message.senderName.isNotEmpty
-                    ? message.senderName[0].toUpperCase()
-                    : '?',
-                style: const TextStyle(
-                    color: Colors.white, fontWeight: FontWeight.bold),
-=======
                 widget.message.senderName.isNotEmpty ? widget.message.senderName[0].toUpperCase() : '?',
                 style: const TextStyle(color: Colors.white, fontWeight: FontWeight.bold),
->>>>>>> 77b227be
               ),
             ),
             const SizedBox(width: 8),
@@ -798,17 +776,8 @@
               decoration: BoxDecoration(
                 color: widget.isMe ? widget.primaryBrown : Colors.white,
                 borderRadius: BorderRadius.circular(16).copyWith(
-<<<<<<< HEAD
-                  bottomLeft: isMe
-                      ? const Radius.circular(16)
-                      : const Radius.circular(4),
-                  bottomRight: isMe
-                      ? const Radius.circular(4)
-                      : const Radius.circular(16),
-=======
                   bottomLeft: widget.isMe ? const Radius.circular(16) : const Radius.circular(4),
                   bottomRight: widget.isMe ? const Radius.circular(4) : const Radius.circular(16),
->>>>>>> 77b227be
                 ),
                 boxShadow: [
                   BoxShadow(
@@ -912,10 +881,6 @@
                             style: TextStyle(
                               fontSize: 12,
                               fontWeight: FontWeight.bold,
-<<<<<<< HEAD
-                              color:
-                                  isMe ? Colors.white : Colors.orange.shade800,
-=======
                               color: widget.isMe ? Colors.white : Colors.orange.shade800,
                             ),
                           ),
@@ -939,7 +904,6 @@
                             icon: Icon(
                               widget.isPlayingVoice ? Icons.pause : Icons.play_arrow,
                               color: widget.isMe ? Colors.white : widget.primaryBrown,
->>>>>>> 77b227be
                             ),
                           ),
                           Column(
@@ -976,9 +940,6 @@
                         ],
                       ),
                     ),
-<<<<<<< HEAD
-
-=======
                     
                     // Show transcription if available
                     if (displayTranscription != null && displayTranscription.isNotEmpty) ...[
@@ -1039,8 +1000,6 @@
                       ),
                     ],
                   ],
-                  
->>>>>>> 77b227be
                   // Image
                   if (widget.message.imageUrl != null && widget.message.messageType != 'voice') ...[
                     ClipRRect(
@@ -1057,14 +1016,8 @@
                             color: Colors.grey.shade200,
                             child: Center(
                               child: CircularProgressIndicator(
-<<<<<<< HEAD
-                                color: primaryBrown,
-                                value: loadingProgress.expectedTotalBytes !=
-                                        null
-=======
                                 color: widget.primaryBrown,
                                 value: loadingProgress.expectedTotalBytes != null
->>>>>>> 77b227be
                                     ? loadingProgress.cumulativeBytesLoaded /
                                         loadingProgress.expectedTotalBytes!
                                     : null,
@@ -1084,19 +1037,7 @@
                     ),
                     if (displayMessage.isNotEmpty && displayMessage != 'Shared an image') 
                       const SizedBox(height: 8),
-                  ],
-<<<<<<< HEAD
-
-                  // Message text
-                  if (message.message.isNotEmpty)
-                    Text(
-                      message.message,
-                      style: TextStyle(
-                        color: isMe ? Colors.white : Colors.black87,
-                        fontSize: 14,
-                      ),
-=======
-                  
+                  ],                  
                   // Message text (only show if not empty and not default image message)
                   if (displayMessage.isNotEmpty && 
                       displayMessage != 'Shared an image' && 
@@ -1137,7 +1078,6 @@
                             ),
                           ),
                       ],
->>>>>>> 77b227be
                     ),
 
                   const SizedBox(height: 4),
@@ -1153,28 +1093,15 @@
                 ],
               ),
             ),
-          ),
-<<<<<<< HEAD
-          if (isMe) ...[
-=======
-          
+          ),          
           if (widget.isMe) ...[
->>>>>>> 77b227be
             const SizedBox(width: 8),
             CircleAvatar(
               radius: 16,
               backgroundColor: widget.primaryBrown,
               child: Text(
-<<<<<<< HEAD
-                message.senderName.isNotEmpty
-                    ? message.senderName[0].toUpperCase()
-                    : '?',
-                style: const TextStyle(
-                    color: Colors.white, fontWeight: FontWeight.bold),
-=======
                 widget.message.senderName.isNotEmpty ? widget.message.senderName[0].toUpperCase() : '?',
                 style: const TextStyle(color: Colors.white, fontWeight: FontWeight.bold),
->>>>>>> 77b227be
               ),
             ),
           ],
