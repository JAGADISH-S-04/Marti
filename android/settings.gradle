pluginManagement {
    def flutterSdkPath = {
        def properties = new Properties()
        file("local.properties").withInputStream { properties.load(it) }
        def flutterSdkPath = properties.getProperty("flutter.sdk")
        assert flutterSdkPath != null, "flutter.sdk not set in local.properties"
        return flutterSdkPath
    }()

    includeBuild("$flutterSdkPath/packages/flutter_tools/gradle")

    repositories {
        google()
        mavenCentral()
        gradlePluginPortal()
    }
}

plugins {
    id "dev.flutter.flutter-plugin-loader" version "1.0.0"
<<<<<<< HEAD
    id "com.android.application" version "8.3.0" apply false
    // START: FlutterFire Configuration
    id "com.google.gms.google-services" version "4.3.15" apply false
    // END: FlutterFire Configuration
    id "org.jetbrains.kotlin.android" version "1.8.22" apply false
=======
    id "com.android.application" version "8.1.0" apply false
    // START: FlutterFire Configuration
    id "com.google.gms.google-services" version "4.3.15" apply false
    // END: FlutterFire Configuration
    id "org.jetbrains.kotlin.android" version "2.0.21" apply false
>>>>>>> b04416a5
}

include ":app"<|MERGE_RESOLUTION|>--- conflicted
+++ resolved
@@ -18,19 +18,11 @@
 
 plugins {
     id "dev.flutter.flutter-plugin-loader" version "1.0.0"
-<<<<<<< HEAD
-    id "com.android.application" version "8.3.0" apply false
-    // START: FlutterFire Configuration
-    id "com.google.gms.google-services" version "4.3.15" apply false
-    // END: FlutterFire Configuration
-    id "org.jetbrains.kotlin.android" version "1.8.22" apply false
-=======
     id "com.android.application" version "8.1.0" apply false
     // START: FlutterFire Configuration
     id "com.google.gms.google-services" version "4.3.15" apply false
     // END: FlutterFire Configuration
     id "org.jetbrains.kotlin.android" version "2.0.21" apply false
->>>>>>> b04416a5
 }
 
 include ":app"